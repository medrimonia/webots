/*
 * Copyright 1996-2020 Cyberbotics Ltd.
 *
 * Licensed under the Apache License, Version 2.0 (the "License");
 * you may not use this file except in compliance with the License.
 * You may obtain a copy of the License at
 *
 *     http://www.apache.org/licenses/LICENSE-2.0
 *
 * Unless required by applicable law or agreed to in writing, software
 * distributed under the License is distributed on an "AS IS" BASIS,
 * WITHOUT WARRANTIES OR CONDITIONS OF ANY KIND, either express or implied.
 * See the License for the specific language governing permissions and
 * limitations under the License.
 */

#include "../util/g_image.h"

#include <assert.h>
#include <math.h>
#include <stdio.h>
#include <stdlib.h>
#include <string.h>
#include <webots/camera.h>
#include <webots/robot.h>
#include "abstract_camera.h"
#include "messages.h"
#include "remote_control_private.h"
#include "robot_private.h"

typedef struct {
  double min_fov;
  double max_fov;
  double exposure;
  double focal_length;
  double focal_distance;
  double min_focal_distance;
  double max_focal_distance;
  bool set_exposure;
  bool set_focal_distance;
  bool set_fov;
  bool has_recognition;
  bool enable_recognition;
  int recognition_sampling_period;
  int recognized_object_number;                   // number of object currrently recognized
  WbCameraRecognitionObject *recognized_objects;  // list of objects
  bool segmentation;
  bool segmentation_changed;
  Image *segmentation_image;
} Camera;

static WbDevice *camera_get_device(WbDeviceTag t) {
  WbDevice *d = robot_get_device_with_node(t, WB_NODE_CAMERA, true);
  return d;
}

static AbstractCamera *camera_get_abstract_camera_struct(WbDeviceTag t) {
  WbDevice *d = camera_get_device(t);
  return d ? d->pdata : NULL;
}

static Camera *camera_get_struct(WbDeviceTag tag) {
  AbstractCamera *ac = camera_get_abstract_camera_struct(tag);
  return ac ? ac->pdata : NULL;
}

static void camera_clear_recognized_objects_list(Camera *c) {
  int i;
  for (i = 0; i < c->recognized_object_number; ++i) {
    free(c->recognized_objects[i].colors);
    free(c->recognized_objects[i].model);
  }
  free(c->recognized_objects);
}

static void wb_camera_cleanup(WbDevice *d) {
  AbstractCamera *ac = d->pdata;
  if (!ac)
    return;
  Camera *c = ac->pdata;
  if (!c)
    return;
  camera_clear_recognized_objects_list(c);
  if (c->segmentation_image) {
    image_cleanup_shm(c->segmentation_image);
    free(c->segmentation_image);
  }
  free(c);
  ac->pdata = NULL;
  wb_abstract_camera_cleanup(d);
}

static void wb_camera_new(WbDevice *d, unsigned int id, int w, int h, double fov, double min_fov, double max_fov,
<<<<<<< HEAD
                          double focal_length, double focal_distance, double min_focal_distance, double max_focal_distance,
                          double camnear, bool spherical, bool has_recognition, bool segmentation) {
=======
                          double exposure, double focal_length, double focal_distance, double min_focal_distance,
                          double max_focal_distance, double camnear, bool spherical, bool has_recognition) {
>>>>>>> 742b95e8
  Camera *c;
  wb_camera_cleanup(d);
  wb_abstract_camera_new(d, id, w, h, fov, camnear, spherical);

  c = malloc(sizeof(Camera));
  c->min_fov = min_fov;
  c->max_fov = max_fov;
  c->exposure = exposure;
  c->focal_length = focal_length;
  c->focal_distance = focal_distance;
  c->min_focal_distance = min_focal_distance;
  c->max_focal_distance = max_focal_distance;
  c->has_recognition = has_recognition;
  c->set_focal_distance = false;
  c->set_fov = false;
  c->enable_recognition = false;
  c->recognition_sampling_period = 0;
  c->recognized_object_number = 0;
  c->recognized_objects = NULL;
  c->segmentation = segmentation;
  c->segmentation_changed = false;
  if (c->segmentation)
    c->segmentation_image = image_new();
  else
    c->segmentation_image = NULL;

  AbstractCamera *ac = d->pdata;
  ac->pdata = c;
}

static void wb_camera_write_request(WbDevice *d, WbRequest *r) {
  wb_abstract_camera_write_request(d, r);
  AbstractCamera *ac = d->pdata;
  Camera *c = ac->pdata;
  if (c->set_fov) {
    request_write_uchar(r, C_CAMERA_SET_FOV);
    request_write_double(r, ac->fov);
    c->set_fov = false;  // done
  }
  if (c->set_exposure) {
    request_write_uchar(r, C_CAMERA_SET_EXPOSURE);
    request_write_double(r, c->exposure);
    c->set_exposure = false;  // done
  }
  if (c->set_focal_distance) {
    request_write_uchar(r, C_CAMERA_SET_FOCAL);
    request_write_double(r, c->focal_distance);
    c->set_focal_distance = false;  // done
  }
  if (c->enable_recognition) {
    request_write_uchar(r, C_CAMERA_SET_RECOGNITION_SAMPLING_PERIOD);
    request_write_uint16(r, c->recognition_sampling_period);
    c->enable_recognition = false;  // done
  }
  if (c->segmentation_changed) {
    request_write_uchar(r, C_CAMERA_SET_SEGMENTATION);
    request_write_uchar(r, c->segmentation);
    if (c->segmentation && !c->segmentation_image)
      c->segmentation_image = image_new();
    c->segmentation_changed = false;  // done
  }
  if (c->segmentation_image && c->segmentation_image->requested) {
    request_write_uchar(r, C_CAMERA_GET_SEGMENTATION_IMAGE);
    c->segmentation_image->requested = false;
  }
}

static void wb_camera_read_answer(WbDevice *d, WbRequest *r) {
  unsigned char command = request_read_uchar(r);
  if (wb_abstract_camera_handle_command(d, r, command))
    return;
  unsigned int uid;
  int width, height;
<<<<<<< HEAD
  double fov, min_fov, max_fov, camnear, focal_length, focal_distance, min_focal_distance, max_focal_distance;
  bool spherical, has_recognition, segmentation;
=======
  double fov, min_fov, max_fov, camnear, exposure, focal_length, focal_distance, min_focal_distance, max_focal_distance;
  bool spherical, has_recognition;
>>>>>>> 742b95e8

  AbstractCamera *ac = d->pdata;
  Camera *c = NULL;

  switch (command) {
    case C_CONFIGURE:
      uid = request_read_uint32(r);
      width = request_read_uint16(r);
      height = request_read_uint16(r);
      fov = request_read_double(r);
      camnear = request_read_double(r);
      spherical = request_read_uchar(r);
      min_fov = request_read_double(r);
      max_fov = request_read_double(r);
      has_recognition = request_read_uchar(r) != 0;
<<<<<<< HEAD
      segmentation = request_read_uchar(r) != 0;
=======
      exposure = request_read_double(r);
>>>>>>> 742b95e8
      focal_length = request_read_double(r);
      focal_distance = request_read_double(r);
      min_focal_distance = request_read_double(r);
      max_focal_distance = request_read_double(r);

      // printf("new camera %u %d %d %lf %lf %d\n", uid, width, height, fov, camnear, spherical);
<<<<<<< HEAD
      wb_camera_new(d, uid, width, height, fov, min_fov, max_fov, focal_length, focal_distance, min_focal_distance,
                    max_focal_distance, camnear, spherical, has_recognition, segmentation);
=======
      wb_camera_new(d, uid, width, height, fov, min_fov, max_fov, exposure, focal_length, focal_distance, min_focal_distance,
                    max_focal_distance, camnear, spherical, has_recognition);
>>>>>>> 742b95e8
      break;
    case C_CAMERA_RECONFIGURE:
      c = ac->pdata;
      ac->fov = request_read_double(r);
      ac->camnear = request_read_double(r);
      ac->spherical = request_read_uchar(r);
      c->min_fov = request_read_double(r);
      c->max_fov = request_read_double(r);
      c->has_recognition = request_read_uchar(r) != 0;
<<<<<<< HEAD
      c->segmentation = request_read_uchar(r) != 0;
=======
      c->exposure = request_read_double(r);
>>>>>>> 742b95e8
      c->focal_length = request_read_double(r);
      c->focal_distance = request_read_double(r);
      c->min_focal_distance = request_read_double(r);
      c->max_focal_distance = request_read_double(r);
      break;
    case C_CAMERA_OBJECTS: {
      c = ac->pdata;
      int i, j;

      // clean previous list
      camera_clear_recognized_objects_list(c);
      // get number of recognized objects
      c->recognized_object_number = request_read_int32(r);
      c->recognized_objects =
        (WbCameraRecognitionObject *)malloc(c->recognized_object_number * sizeof(WbCameraRecognitionObject));

      for (i = 0; i < c->recognized_object_number; ++i) {
        // get id of the object
        c->recognized_objects[i].id = request_read_int32(r);
        // get relative position of the object
        c->recognized_objects[i].position[0] = request_read_double(r);
        c->recognized_objects[i].position[1] = request_read_double(r);
        c->recognized_objects[i].position[2] = request_read_double(r);
        // get relative orientation of the object
        c->recognized_objects[i].orientation[0] = request_read_double(r);
        c->recognized_objects[i].orientation[1] = request_read_double(r);
        c->recognized_objects[i].orientation[2] = request_read_double(r);
        c->recognized_objects[i].orientation[3] = request_read_double(r);
        // get size of the object
        c->recognized_objects[i].size[0] = request_read_double(r);
        c->recognized_objects[i].size[1] = request_read_double(r);
        // get position of the object on the camera image
        c->recognized_objects[i].position_on_image[0] = request_read_int32(r);
        c->recognized_objects[i].position_on_image[1] = request_read_int32(r);
        // get size of the object on the camera image
        c->recognized_objects[i].size_on_image[0] = request_read_int32(r);
        c->recognized_objects[i].size_on_image[1] = request_read_int32(r);
        // get number of colors of the object
        c->recognized_objects[i].number_of_colors = request_read_int32(r);
        const int size = 3 * c->recognized_objects[i].number_of_colors * sizeof(double *);
        c->recognized_objects[i].colors = (double *)malloc(size);
        for (j = 0; j < c->recognized_objects[i].number_of_colors; j++) {
          // get each color of the object
          c->recognized_objects[i].colors[3 * j] = request_read_double(r);
          c->recognized_objects[i].colors[3 * j + 1] = request_read_double(r);
          c->recognized_objects[i].colors[3 * j + 2] = request_read_double(r);
        }
        // get the model of the object
        c->recognized_objects[i].model = request_read_string(r);
      }
      break;
    }
    case C_CAMERA_SET_SEGMENTATION:
      c = ac->pdata;
      c->segmentation = request_read_uchar(r);
      break;
    case C_CAMERA_SEGMENTATION_SHARED_MEMORY:
      // Cleanup the previous shared memory if any.
      c = ac->pdata;
      assert(c->segmentation);
      if (!c->segmentation_image)
        c->segmentation_image = image_new();  // prevent controller crash
      image_cleanup_shm(c->segmentation_image);
      image_setup_shm(c->segmentation_image, r);
      break;
    case C_CAMERA_GET_SEGMENTATION_IMAGE:
      c = ac->pdata;
      assert(c->segmentation);
      if (c->segmentation)
        c->segmentation_image->update_time = wb_robot_get_time();
      break;
    default:
      ROBOT_ASSERT(0);
      break;
  }
}

static void camera_toggle_remote(WbDevice *d, WbRequest *r) {
  abstract_camera_toggle_remote(d, r);
  AbstractCamera *ac = d->pdata;
  Camera *c = ac->pdata;
  if (ac->sampling_period != 0) {
    ac->enable = true;
    ac->image->requested = true;
    if (remote_control_is_function_defined("wbr_camera_set_fov"))
      c->set_fov = true;
    if (remote_control_is_function_defined("wbr_camera_set_exposure"))
      c->set_exposure = true;
    if (remote_control_is_function_defined("wbr_camera_set_focal_distance"))
      c->set_focal_distance = true;
  }
  if (c->recognition_sampling_period != 0)
    c->enable_recognition = true;
}

// Protected functions available from other source files

void wb_camera_init(WbDevice *d) {
  d->read_answer = wb_camera_read_answer;
  d->write_request = wb_camera_write_request;
  d->cleanup = wb_camera_cleanup;
  d->pdata = NULL;
  d->toggle_remote = camera_toggle_remote;
  // g_print("camera init done\n");
}

void wbr_camera_set_image(WbDeviceTag tag, const unsigned char *image) {
  WbDevice *d = camera_get_device(tag);
  if (!d)
    fprintf(stderr, "Error: %s(): invalid device tag.\n", __FUNCTION__);
  wbr_abstract_camera_set_image(d, image);
}

unsigned char *wbr_camera_get_image_buffer(WbDeviceTag tag) {
  WbDevice *d = camera_get_device(tag);
  if (!d)
    fprintf(stderr, "Error: %s(): invalid device tag.\n", __FUNCTION__);
  return wbr_abstract_camera_get_image_buffer(d);
}

void wbr_camera_recognition_set_object(WbDeviceTag tag, const WbCameraRecognitionObject *objects, int object_number) {
  Camera *c = camera_get_struct(tag);
  if (c) {
    camera_clear_recognized_objects_list(c);
    // get number of recognized objects
    c->recognized_object_number = object_number;
    c->recognized_objects =
      (WbCameraRecognitionObject *)malloc(c->recognized_object_number * sizeof(WbCameraRecognitionObject));
    int i, j;
    for (i = 0; i < c->recognized_object_number; ++i) {
      // set id of the object
      c->recognized_objects[i].id = objects[i].id;
      // set relative position of the object
      c->recognized_objects[i].position[0] = objects[i].position[0];
      c->recognized_objects[i].position[1] = objects[i].position[1];
      c->recognized_objects[i].position[2] = objects[i].position[2];
      // set relative orientation of the object
      c->recognized_objects[i].orientation[0] = objects[i].orientation[0];
      c->recognized_objects[i].orientation[1] = objects[i].orientation[1];
      c->recognized_objects[i].orientation[2] = objects[i].orientation[2];
      c->recognized_objects[i].orientation[3] = objects[i].orientation[3];
      // set size of the object
      c->recognized_objects[i].size[0] = objects[i].size[0];
      c->recognized_objects[i].size[1] = objects[i].size[1];
      // set position of the object on the camera image
      c->recognized_objects[i].position_on_image[0] = objects[i].position_on_image[0];
      c->recognized_objects[i].position_on_image[1] = objects[i].position_on_image[1];
      // set size of the object on the camera image
      c->recognized_objects[i].size_on_image[0] = objects[i].size_on_image[0];
      c->recognized_objects[i].size_on_image[1] = objects[i].size_on_image[1];
      // set number of colors of the object
      c->recognized_objects[i].number_of_colors = objects[i].number_of_colors;
      const int size = 3 * c->recognized_objects[i].number_of_colors * sizeof(double *);
      c->recognized_objects[i].colors = (double *)malloc(size);
      for (j = 0; j < c->recognized_objects[i].number_of_colors; j++) {
        // set each color of the object
        c->recognized_objects[i].colors[3 * j] = objects[i].colors[0];
        c->recognized_objects[i].colors[3 * j + 1] = objects[i].colors[1];
        c->recognized_objects[i].colors[3 * j + 2] = objects[i].colors[2];
      }
      // set the model of the object
      c->recognized_objects[i].model = (char *)malloc(sizeof(objects[i].model));
      strcpy(c->recognized_objects[i].model, objects[i].model);
    }
  } else
    fprintf(stderr, "Error: %s(): invalid device tag.\n", __FUNCTION__);
}

// Public functions available from the camera API

void wb_camera_enable(WbDeviceTag tag, int sampling_period) {
  if (sampling_period < 0) {
    fprintf(stderr, "Error: %s() called with negative sampling period.\n", __FUNCTION__);
    return;
  }

  WbDevice *d = camera_get_device(tag);
  if (!d)
    fprintf(stderr, "Error: %s(): invalid device tag.\n", __FUNCTION__);

  wb_abstract_camera_enable(d, sampling_period);
}

void wb_camera_disable(WbDeviceTag tag) {
  Camera *c = camera_get_struct(tag);
  if (c)
    wb_camera_enable(tag, 0);
  else
    fprintf(stderr, "Error: %s(): invalid device tag.\n", __FUNCTION__);
}

int wb_camera_get_sampling_period(WbDeviceTag tag) {
  WbDevice *d = camera_get_device(tag);
  if (!d)
    fprintf(stderr, "Error: %s: invalid device tag.\n", __FUNCTION__);
  return wb_abstract_camera_get_sampling_period(d);
}

int wb_camera_get_height(WbDeviceTag tag) {
  WbDevice *d = camera_get_device(tag);
  if (!d)
    fprintf(stderr, "Error: %s(): invalid device tag.\n", __FUNCTION__);
  return wb_abstract_camera_get_height(d);
}

int wb_camera_get_width(WbDeviceTag tag) {
  WbDevice *d = camera_get_device(tag);
  if (!d)
    fprintf(stderr, "Error: %s(): invalid device tag.\n", __FUNCTION__);
  return wb_abstract_camera_get_width(d);
}

double wb_camera_get_fov(WbDeviceTag tag) {
  WbDevice *d = camera_get_device(tag);
  if (!d)
    fprintf(stderr, "Error: %s(): invalid device tag.\n", __FUNCTION__);
  return wb_abstract_camera_get_fov(d);
}

double wb_camera_get_min_fov(WbDeviceTag tag) {
  double result = NAN;
  robot_mutex_lock_step();
  Camera *c = camera_get_struct(tag);
  if (c)
    result = c->min_fov;
  else
    fprintf(stderr, "Error: %s(): invalid device tag.\n", __FUNCTION__);
  robot_mutex_unlock_step();
  return result;
}

double wb_camera_get_max_fov(WbDeviceTag tag) {
  double result = NAN;
  robot_mutex_lock_step();
  Camera *c = camera_get_struct(tag);
  if (c)
    result = c->max_fov;
  else
    fprintf(stderr, "Error: %s(): invalid device tag.\n", __FUNCTION__);
  robot_mutex_unlock_step();
  return result;
}

void wb_camera_set_fov(WbDeviceTag tag, double fov) {
  bool in_range = true;
  robot_mutex_lock_step();
  AbstractCamera *ac = camera_get_abstract_camera_struct(tag);
  Camera *c = camera_get_struct(tag);
  if (!ac || !c) {
    fprintf(stderr, "Error: %s(): invalid device tag.\n", __FUNCTION__);
    return;
  }
  if (ac->spherical && (fov < 0.0 || fov > 2.0 * M_PI)) {
    fprintf(stderr, "Error: %s() called with 'fov' argument outside of the [0, 2.0*pi] range.\n", __FUNCTION__);
    in_range = false;
  } else if (!ac->spherical && (fov < 0.0 || fov > M_PI)) {
    fprintf(stderr, "Error: %s() called with 'fov' argument outside of the [0, pi] range.\n", __FUNCTION__);
    in_range = false;
  } else if (fov < c->min_fov || fov > c->max_fov) {
    fprintf(stderr, "Error: %s() out of zoom range [%f, %f].\n", __FUNCTION__, c->min_fov, c->max_fov);
    in_range = false;
  }
  if (in_range) {
    ac->fov = fov;
    c->set_fov = true;
  }
  robot_mutex_unlock_step();
}

double wb_camera_get_focal_length(WbDeviceTag tag) {
  double result = NAN;
  robot_mutex_lock_step();
  Camera *c = camera_get_struct(tag);
  if (c)
    result = c->focal_length;
  else
    fprintf(stderr, "Error: %s(): invalid device tag.\n", __FUNCTION__);
  robot_mutex_unlock_step();
  return result;
}

double wb_camera_get_exposure(WbDeviceTag tag) {
  double result = NAN;
  robot_mutex_lock_step();
  Camera *c = camera_get_struct(tag);
  if (c)
    result = c->exposure;
  else
    fprintf(stderr, "Error: %s(): invalid device tag.\n", __FUNCTION__);
  robot_mutex_unlock_step();
  return result;
}

void wb_camera_set_exposure(WbDeviceTag tag, double exposure) {
  robot_mutex_lock_step();
  Camera *c = camera_get_struct(tag);
  if (!c)
    fprintf(stderr, "Error: %s(): invalid device tag.\n", __FUNCTION__);
  else if (exposure < 0)
    fprintf(stderr, "Error: 'exposure' argument of %s() can't be negative.\n", __FUNCTION__);
  else {
    c->exposure = exposure;
    c->set_exposure = true;
  }
  robot_mutex_unlock_step();
}

double wb_camera_get_focal_distance(WbDeviceTag tag) {
  double result = NAN;
  robot_mutex_lock_step();
  Camera *c = camera_get_struct(tag);
  if (c)
    result = c->focal_distance;
  else
    fprintf(stderr, "Error: %s(): invalid device tag.\n", __FUNCTION__);
  robot_mutex_unlock_step();
  return result;
}

double wb_camera_get_min_focal_distance(WbDeviceTag tag) {
  double result = NAN;
  robot_mutex_lock_step();
  Camera *c = camera_get_struct(tag);
  if (c)
    result = c->min_focal_distance;
  else
    fprintf(stderr, "Error: %s(): invalid device tag.\n", __FUNCTION__);
  robot_mutex_unlock_step();
  return result;
}

double wb_camera_get_max_focal_distance(WbDeviceTag tag) {
  double result = NAN;
  robot_mutex_lock_step();
  Camera *c = camera_get_struct(tag);
  if (c)
    result = c->max_focal_distance;
  else
    fprintf(stderr, "Error: %s(): invalid device tag.\n", __FUNCTION__);
  robot_mutex_unlock_step();
  return result;
}

void wb_camera_set_focal_distance(WbDeviceTag tag, double focal_distance) {
  bool in_range = true;
  robot_mutex_lock_step();
  AbstractCamera *ac = camera_get_abstract_camera_struct(tag);
  Camera *c = camera_get_struct(tag);
  if (!c || !ac) {
    fprintf(stderr, "Error: %s(): invalid device tag.\n", __FUNCTION__);
    return;
  } else if (ac->spherical) {
    fprintf(stderr, "Error: %s() can't be called on a spherical camera.\n", __FUNCTION__);
    in_range = false;
  } else if (focal_distance < c->min_focal_distance || focal_distance > c->max_focal_distance) {
    fprintf(stderr, "Error: %s() out of focus range [%f, %f].\n", __FUNCTION__, c->min_focal_distance, c->max_focal_distance);
    in_range = false;
  }
  if (in_range) {
    c->focal_distance = focal_distance;
    c->set_focal_distance = true;
  }
  robot_mutex_unlock_step();
}

double wb_camera_get_near(WbDeviceTag tag) {
  WbDevice *d = camera_get_device(tag);
  if (!d)
    fprintf(stderr, "Error: %s(): invalid device tag.\n", __FUNCTION__);

  return wb_abstract_camera_get_near(camera_get_device(tag));
}

void wb_camera_recognition_enable(WbDeviceTag tag, int sampling_period) {
  if (sampling_period < 0) {
    fprintf(stderr, "Error: %s() called with negative sampling period.\n", __FUNCTION__);
    return;
  }

  robot_mutex_lock_step();
  Camera *c = camera_get_struct(tag);

  if (c) {
    if (!c->has_recognition)
      fprintf(stderr, "Error: %s() called on a Camera without Recognition node.\n", __FUNCTION__);
    else {
      c->enable_recognition = true;
      c->recognition_sampling_period = sampling_period;
    }
  } else
    fprintf(stderr, "Error: %s(): invalid device tag.\n", __FUNCTION__);

  robot_mutex_unlock_step();
}

void wb_camera_recognition_disable(WbDeviceTag tag) {
  robot_mutex_lock_step();
  Camera *c = camera_get_struct(tag);
  bool should_return = false;
  if (!c) {
    fprintf(stderr, "Error: %s(): invalid device tag.\n", __FUNCTION__);
    should_return = true;
  } else if (!c->has_recognition) {
    fprintf(stderr, "Error: %s() called on a Camera without Recognition node.\n", __FUNCTION__);
    should_return = true;
  }
  robot_mutex_unlock_step();
  if (!should_return)
    wb_camera_recognition_enable(tag, 0);
}

int wb_camera_recognition_get_sampling_period(WbDeviceTag tag) {
  int sampling_period = 0;
  robot_mutex_lock_step();
  Camera *c = camera_get_struct(tag);
  if (c) {
    if (!c->has_recognition)
      fprintf(stderr, "Error: %s() called on a Camera without Recognition node.\n", __FUNCTION__);
    else
      sampling_period = c->recognition_sampling_period;
  } else
    fprintf(stderr, "Error: %s(): invalid device tag.\n", __FUNCTION__);
  robot_mutex_unlock_step();
  return sampling_period;
}

int wb_camera_recognition_get_number_of_objects(WbDeviceTag tag) {
  int result = 0;
  robot_mutex_lock_step();
  Camera *c = camera_get_struct(tag);
  if (c) {
    if (!c->has_recognition)
      fprintf(stderr, "Error: %s() called on a Camera without Recognition node.\n", __FUNCTION__);
    else if (c->recognition_sampling_period == 0)
      fprintf(stderr, "Error: %s() called for a disabled device! Please use: wb_camera_recognition_enable().\n", __FUNCTION__);
    else
      result = c->recognized_object_number;
  } else
    fprintf(stderr, "Error: %s(): invalid device tag.\n", __FUNCTION__);
  robot_mutex_unlock_step();
  return result;
}

bool wb_camera_has_recognition(WbDeviceTag tag) {
  bool has_recognition = false;
  robot_mutex_lock_step();
  Camera *c = camera_get_struct(tag);
  if (c)
    has_recognition = c->has_recognition;
  else
    fprintf(stderr, "Error: %s(): invalid device tag.\n", __FUNCTION__);
  robot_mutex_unlock_step();
  return has_recognition;
}

const WbCameraRecognitionObject *wb_camera_recognition_get_objects(WbDeviceTag tag) {
  const WbCameraRecognitionObject *result = 0;
  robot_mutex_lock_step();
  Camera *c = camera_get_struct(tag);
  if (c) {
    if (!c->has_recognition)
      fprintf(stderr, "Error: %s() called on a Camera without Recognition node.\n", __FUNCTION__);
    else if (c->recognition_sampling_period == 0)
      fprintf(stderr, "Error: %s() called for a disabled device! Please use: wb_camera_recognition_enable().\n", __FUNCTION__);
    else
      result = c->recognized_objects;
  } else
    fprintf(stderr, "Error: %s(): invalid device tag.\n", __FUNCTION__);
  robot_mutex_unlock_step();
  return result;
}

const unsigned char *wb_camera_get_image(WbDeviceTag tag) {
  AbstractCamera *ac = camera_get_abstract_camera_struct(tag);

  if (!ac) {
    fprintf(stderr, "Error: %s(): invalid device tag.\n", __FUNCTION__);
    return NULL;
  }

  if (ac->sampling_period <= 0) {
    fprintf(stderr, "Error: %s() called for a disabled device! Please use: wb_camera_enable().\n", __FUNCTION__);
    return NULL;
  }

  if (wb_robot_get_mode() == WB_MODE_REMOTE_CONTROL)
    return ac->image->data;

  robot_mutex_lock_step();
  bool success = image_request(ac->image, __FUNCTION__);
  if (!ac->image->data || !success) {
    robot_mutex_unlock_step();
    return NULL;
  }
  robot_mutex_unlock_step();
  return ac->image->data;
}

int wb_camera_save_image(WbDeviceTag tag, const char *filename, int quality) {
  if (!filename || !filename[0]) {
    fprintf(stderr, "Error: %s() called with NULL or empty 'filename' argument.\n", __FUNCTION__);
    return -1;
  }
  unsigned char type = g_image_get_type(filename);
  if (type != G_IMAGE_PNG && type != G_IMAGE_JPEG) {
    fprintf(stderr, "Error: %s() called with unsupported image format (should be PNG or JPEG).\n", __FUNCTION__);
    return -1;
  }
  if (type == G_IMAGE_JPEG && (quality < 1 || quality > 100)) {
    fprintf(stderr, "Error: %s() called with invalid 'quality' argument.\n", __FUNCTION__);
    return -1;
  }

  robot_mutex_lock_step();
  AbstractCamera *ac = camera_get_abstract_camera_struct(tag);

  if (!ac) {
    fprintf(stderr, "Error: %s(): invalid device tag.\n", __FUNCTION__);
    robot_mutex_unlock_step();
    return -1;
  }

  // make sure image is up to date before saving it
  if (!ac->image->data || !image_request(ac->image, __FUNCTION__)) {
    robot_mutex_unlock_step();
    return -1;
  }
  GImage img;
  img.width = ac->width;
  img.height = ac->height;

  img.data_format = G_IMAGE_DATA_FORMAT_BGRA;
  img.data = ac->image->data;
  int ret = g_image_save(&img, filename, quality);

  robot_mutex_unlock_step();
  return ret;
}

const WbCameraRecognitionObject *wb_camera_recognition_get_object(WbDeviceTag tag, int index) {
  Camera *c = camera_get_struct(tag);
  if (!c) {
    fprintf(stderr, "Error: %s(): invalid device tag.\n", __FUNCTION__);
    return NULL;
  }
  return (wb_camera_recognition_get_objects(tag) + index);
}

bool wb_camera_recognition_is_segmentation_enabled(WbDeviceTag tag) {
  bool enabled = false;
  robot_mutex_lock_step();
  Camera *c = camera_get_struct(tag);
  if (c)
    enabled = c->segmentation && c->recognition_sampling_period;
  else
    fprintf(stderr, "Error: %s(): invalid device tag.\n", __FUNCTION__);
  robot_mutex_unlock_step();
  return enabled;
}

void wb_camera_recognition_set_segmentation(WbDeviceTag tag, bool value) {
  Camera *c = camera_get_struct(tag);
  if (!c) {
    fprintf(stderr, "Error: %s(): invalid device tag.\n", __FUNCTION__);
    return;
  }
  if (!c->has_recognition) {
    fprintf(stderr, "Error: %s() called on a Camera without Recognition node.\n", __FUNCTION__);
    return;
  }
  if (value == c->segmentation)
    return;

  robot_mutex_lock_step();
  c->segmentation = value;
  c->segmentation_changed = true;
  robot_mutex_unlock_step();
}

const unsigned char *wb_camera_recognition_get_segmentation_image(WbDeviceTag tag) {
  Camera *c = camera_get_struct(tag);
  if (!c) {
    fprintf(stderr, "Error: %s(): invalid device tag.\n", __FUNCTION__);
    return NULL;
  }
  if (!c->has_recognition) {
    fprintf(stderr, "Error: %s() called on a Camera without Recognition node.\n", __FUNCTION__);
    return NULL;
  }
  if (c->recognition_sampling_period == 0) {
    fprintf(stderr, "Error: %s() called for a disabled device! Please use: wb_camera_recognition_enable().\n", __FUNCTION__);
    return NULL;
  }
  if (!c->segmentation) {
    fprintf(
      stderr,
      "Error: %s(): segmentation is disabled in Recognition node! Please use: wb_camera_recognition_set_segmentation().\n",
      __FUNCTION__);
    return NULL;
  }

  robot_mutex_lock_step();
  bool success = image_request(c->segmentation_image, __FUNCTION__);
  if (!c->segmentation_image->data || !success) {
    robot_mutex_unlock_step();
    return NULL;
  }
  robot_mutex_unlock_step();
  return c->segmentation_image->data;
}

int wb_camera_recognition_save_segmentation_image(WbDeviceTag tag, const char *filename, int quality) {
  if (!filename || !filename[0]) {
    fprintf(stderr, "Error: %s() called with NULL or empty 'filename' argument.\n", __FUNCTION__);
    return -1;
  }
  unsigned char type = g_image_get_type(filename);
  if (type != G_IMAGE_PNG && type != G_IMAGE_JPEG) {
    fprintf(stderr, "Error: %s() called with unsupported image format (should be PNG or JPEG).\n", __FUNCTION__);
    return -1;
  }
  if (type == G_IMAGE_JPEG && (quality < 1 || quality > 100)) {
    fprintf(stderr, "Error: %s() called with invalid 'quality' argument.\n", __FUNCTION__);
    return -1;
  }

  robot_mutex_lock_step();
  AbstractCamera *ac = camera_get_abstract_camera_struct(tag);
  Camera *c = camera_get_struct(tag);
  if (!c) {
    fprintf(stderr, "Error: %s(): invalid device tag.\n", __FUNCTION__);
    robot_mutex_unlock_step();
    return -1;
  }
  if (!c->segmentation) {
    fprintf(
      stderr,
      "Error: %s(): segmentation is disabled in Recognition node! Please use: wb_camera_recognition_set_segmentation().\n",
      __FUNCTION__);
    robot_mutex_unlock_step();
    return -1;
  }
  if (!c->segmentation_image) {
    fprintf(stderr, "Error: %s() called before rendering a valid segmentation image.\n", __FUNCTION__);
    robot_mutex_unlock_step();
    return -1;
  }

  // make sure image is up to date before saving it
  if (!image_request(c->segmentation_image, __FUNCTION__)) {
    robot_mutex_unlock_step();
    return -1;
  }
  GImage img;
  img.width = ac->width;
  img.height = ac->height;

  img.data_format = G_IMAGE_DATA_FORMAT_BGRA;
  img.data = c->segmentation_image->data;
  int ret = g_image_save(&img, filename, quality);

  robot_mutex_unlock_step();
  return ret;
}<|MERGE_RESOLUTION|>--- conflicted
+++ resolved
@@ -91,13 +91,8 @@
 }
 
 static void wb_camera_new(WbDevice *d, unsigned int id, int w, int h, double fov, double min_fov, double max_fov,
-<<<<<<< HEAD
-                          double focal_length, double focal_distance, double min_focal_distance, double max_focal_distance,
+                          double exposure, double focal_length, double focal_distance, double min_focal_distance, double max_focal_distance,
                           double camnear, bool spherical, bool has_recognition, bool segmentation) {
-=======
-                          double exposure, double focal_length, double focal_distance, double min_focal_distance,
-                          double max_focal_distance, double camnear, bool spherical, bool has_recognition) {
->>>>>>> 742b95e8
   Camera *c;
   wb_camera_cleanup(d);
   wb_abstract_camera_new(d, id, w, h, fov, camnear, spherical);
@@ -171,13 +166,8 @@
     return;
   unsigned int uid;
   int width, height;
-<<<<<<< HEAD
-  double fov, min_fov, max_fov, camnear, focal_length, focal_distance, min_focal_distance, max_focal_distance;
+  double fov, min_fov, max_fov, camnear, exposure, focal_length, focal_distance, min_focal_distance, max_focal_distance;
   bool spherical, has_recognition, segmentation;
-=======
-  double fov, min_fov, max_fov, camnear, exposure, focal_length, focal_distance, min_focal_distance, max_focal_distance;
-  bool spherical, has_recognition;
->>>>>>> 742b95e8
 
   AbstractCamera *ac = d->pdata;
   Camera *c = NULL;
@@ -193,24 +183,16 @@
       min_fov = request_read_double(r);
       max_fov = request_read_double(r);
       has_recognition = request_read_uchar(r) != 0;
-<<<<<<< HEAD
       segmentation = request_read_uchar(r) != 0;
-=======
       exposure = request_read_double(r);
->>>>>>> 742b95e8
       focal_length = request_read_double(r);
       focal_distance = request_read_double(r);
       min_focal_distance = request_read_double(r);
       max_focal_distance = request_read_double(r);
 
       // printf("new camera %u %d %d %lf %lf %d\n", uid, width, height, fov, camnear, spherical);
-<<<<<<< HEAD
-      wb_camera_new(d, uid, width, height, fov, min_fov, max_fov, focal_length, focal_distance, min_focal_distance,
+      wb_camera_new(d, uid, width, height, fov, min_fov, max_fov, exposure, focal_length, focal_distance, min_focal_distance,
                     max_focal_distance, camnear, spherical, has_recognition, segmentation);
-=======
-      wb_camera_new(d, uid, width, height, fov, min_fov, max_fov, exposure, focal_length, focal_distance, min_focal_distance,
-                    max_focal_distance, camnear, spherical, has_recognition);
->>>>>>> 742b95e8
       break;
     case C_CAMERA_RECONFIGURE:
       c = ac->pdata;
@@ -220,11 +202,8 @@
       c->min_fov = request_read_double(r);
       c->max_fov = request_read_double(r);
       c->has_recognition = request_read_uchar(r) != 0;
-<<<<<<< HEAD
       c->segmentation = request_read_uchar(r) != 0;
-=======
       c->exposure = request_read_double(r);
->>>>>>> 742b95e8
       c->focal_length = request_read_double(r);
       c->focal_distance = request_read_double(r);
       c->min_focal_distance = request_read_double(r);
