// Copyright 1996-2020 Cyberbotics Ltd.
//
// Licensed under the Apache License, Version 2.0 (the "License");
// you may not use this file except in compliance with the License.
// You may obtain a copy of the License at
//
//     http://www.apache.org/licenses/LICENSE-2.0
//
// Unless required by applicable law or agreed to in writing, software
// distributed under the License is distributed on an "AS IS" BASIS,
// WITHOUT WARRANTIES OR CONDITIONS OF ANY KIND, either express or implied.
// See the License for the specific language governing permissions and
// limitations under the License.

#ifndef WB_CAMERA_HPP
#define WB_CAMERA_HPP

#include "WbAbstractCamera.hpp"

struct WrTexture;

class WbAffinePlane;
class WbFocus;
class WbLensFlare;
class WbWrenLabelOverlay;
class WbRecognition;
class WbRecognizedObject;
class WbZoom;

class WbCamera : public WbAbstractCamera {
  Q_OBJECT

public:
  // constructors and destructor
  explicit WbCamera(WbTokenizer *tokenizer = NULL);
  WbCamera(const WbCamera &other);
  explicit WbCamera(const WbNode &other);
  virtual ~WbCamera();

  // reimplemented public functions
  void preFinalize() override;
  void postFinalize() override;
  void writeAnswer(QDataStream &) override;
  void writeConfigure(QDataStream &) override;
  void handleMessage(QDataStream &) override;
  int nodeType() const override { return WB_NODE_CAMERA; }
  void prePhysicsStep(double ms) override;
  void postPhysicsStep() override;
  void reset() override;
  void resetSharedMemory() override;
  bool isEnabled() const override;
<<<<<<< HEAD
  void updateTextureUpdateNotifications() override;
=======
  void updateTextureUpdateNotifications(bool enabled) override;
>>>>>>> 39b55d30

  // specific functions
  void rayCollisionCallback(dGeomID geom, WbSolid *collidingSolid, double depth);
  QString pixelInfo(int x, int y) const override;
  void updateRecognizedObjectsOverlay(double screenX, double screenY, double overlayX, double overlayY);
  void clearRecognizedObjectsOverlay();
  WbRgb enabledCameraFrustrumColor() const override { return WbRgb(1.0f, 0.0f, 1.0f); }

  virtual WrTexture *getWrenTexture();

protected:
  void setup() override;
  void render() override;
  bool needToRender() const override;

private:
  WbSFNode *mFocus;
  WbSFNode *mZoom;
  WbSFNode *mRecognition;
  WbSFString *mNoiseMaskUrl;
  WbSFBool *mAntiAliasing;
  WbSFDouble *mAmbientOcclusionRadius;
  WbSFDouble *mBloomThreshold;
  WbSFNode *mLensFlare;
  WbSFDouble *mFar;
  WbSFDouble *mExposure;

  // private functions
  void addConfigureToStream(QDataStream &stream, bool reconfigure = false) override;

  WbFocus *focus() const;
  WbZoom *zoom() const;
  WbRecognition *recognition() const;
  WbLensFlare *lensFlare() const;

  WbCamera &operator=(const WbCamera &);  // non copyable
  WbNode *clone() const override { return new WbCamera(*this); }
  void init();
  void initializeImageSharedMemory() override;

  int size() const override { return 4 * width() * height(); }
  double minRange() const override { return mNear->value(); }
  double maxRange() const override { return mFar->value(); }
  bool antiAliasing() const override { return mAntiAliasing->value(); }
  bool isFrustumEnabled() const override;

  // WREN methods
  void createWrenCamera() override;
  void createWrenOverlay() override;
  void createLensFlare();

  // smart camera
  void displayRecognizedObjectsInOverlay();
  bool refreshRecognitionSensorIfNeeded();
  void removeOccludedRecognizedObjects();
  WbVector2 projectOnImage(const WbVector3 &position);
  void computeObjects(bool finalSetup, bool needCollisionDetection);
  bool computeObject(const WbVector3 &cameraPosition, const WbMatrix3 &cameraRotation, const WbMatrix3 &cameraInverseRotation,
                     const WbAffinePlane *frustumPlanes, WbRecognizedObject *recognizedObject, bool fromRayUpdate);
  void updateRaysSetupIfNeeded() override;
  short mRecognitionRefreshRate;
  bool mNeedToDeleteRecognizedObjectsRays;
  WbSensor *mRecognitionSensor;
  WbWrenLabelOverlay *mLabelOverlay;
  QList<WbRecognizedObject *> mRecognizedObjects;
  QList<WbRecognizedObject *> mInvalidRecognizedObjects;
  WrTexture *mRecognizedObjectsTexture;
  // smart camera segmentation
  void initializeSegmentationSharedMemory();
  void createSegmentationCamera();
  bool mSegmentationEnabled;
  bool mSegmentationChanged;
  WbWrenCamera *mSegmentationCamera;
  WbSharedMemory *mSegmentationShm;
  bool mHasSegmentationSharedMemoryChanged;
  bool mSegmentationImageChanged;
  bool mSegmentationImageReady;

private slots:
  void updateFocus();
  void updateRecognition();
  void updateSegmentation();
  void updateNear();
  void updateFar();
  void updateExposure();
  void updateAmbientOcclusionRadius();
  void updateBloomThreshold();
  void updateNoiseMaskUrl();
  void updateLensFlare();
  void applyFocalSettingsToWren();
  void applyFarToWren();
  void applyNearToWren() override;
  void applyFieldOfViewToWren() override;
  void applyCameraSettingsToWren() override;
  void updateFrustumDisplayIfNeeded(int optionalRendering) override;
  void updateOverlayMaskTexture();
};

#endif  // WB_CAMERA_HPP<|MERGE_RESOLUTION|>--- conflicted
+++ resolved
@@ -49,11 +49,7 @@
   void reset() override;
   void resetSharedMemory() override;
   bool isEnabled() const override;
-<<<<<<< HEAD
-  void updateTextureUpdateNotifications() override;
-=======
   void updateTextureUpdateNotifications(bool enabled) override;
->>>>>>> 39b55d30
 
   // specific functions
   void rayCollisionCallback(dGeomID geom, WbSolid *collidingSolid, double depth);
