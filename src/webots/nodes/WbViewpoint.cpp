// Copyright 1996-2020 Cyberbotics Ltd.
//
// Licensed under the Apache License, Version 2.0 (the "License");
// you may not use this file except in compliance with the License.
// You may obtain a copy of the License at
//
//     http://www.apache.org/licenses/LICENSE-2.0
//
// Unless required by applicable law or agreed to in writing, software
// distributed under the License is distributed on an "AS IS" BASIS,
// WITHOUT WARRANTIES OR CONDITIONS OF ANY KIND, either express or implied.
// See the License for the specific language governing permissions and
// limitations under the License.

#include "WbViewpoint.hpp"

#include "WbBackground.hpp"
#include "WbBoundingSphere.hpp"
#include "WbCoordinateSystem.hpp"
#include "WbFieldChecker.hpp"
#include "WbGuiRefreshOracle.hpp"
#include "WbLensFlare.hpp"
#include "WbLight.hpp"
#include "WbLog.hpp"
#include "WbMFNode.hpp"
#include "WbMatrix3.hpp"
#include "WbNodeUtilities.hpp"
#include "WbPreferences.hpp"
#include "WbRay.hpp"
#include "WbRgb.hpp"
#include "WbSFDouble.hpp"
#include "WbSFRotation.hpp"
#include "WbSFVector3.hpp"
#include "WbSelection.hpp"
#include "WbSimulationState.hpp"
#include "WbSolid.hpp"
#include "WbVector4.hpp"
#include "WbWorld.hpp"
#include "WbWrenBloom.hpp"
#include "WbWrenGtao.hpp"
#include "WbWrenHdr.hpp"
#include "WbWrenRenderingContext.hpp"
#include "WbWrenSmaa.hpp"

#ifdef _WIN32
#include "WbVirtualRealityHeadset.hpp"
#endif

#include <wren/camera.h>
#include <wren/node.h>
#include <wren/scene.h>
#include <wren/transform.h>
#include <wren/viewport.h>

#include <QtCore/QVariantAnimation>

#define ANIMATION_DURATION 1000

const double WbViewpoint::INCREASE_FACTOR = 1.1;
const double WbViewpoint::DECREASE_FACTOR = 0.9;

static const float DEFAULT_FAR = 1000000.0f;

void WbViewpoint::init() {
  static const double TAN_M_PI_8 = tan(M_PI_4 / 2.0);
  mAspectRatio = 1.0;
  mOrthographicViewHeight = 1.0;
  mFollowedSolid = NULL;
  mFollowedSolidPreviousPosition = WbVector3();
  mFollowedSolidReferenceRotation = WbMatrix3();
  mViewPointReferenceRotation = WbRotation();
  mReferenceOffset = WbVector3();
  mIsLocked = false;
  mRotationCenterIsLocked = false;
  mFieldOfViewY = M_PI_4;
  mTanHalfFieldOfViewY = TAN_M_PI_8;
  mFollowChangedBySelection = false;
  mFollowEmptiedByDestroyedSolid = false;
  mFollowChangedBySolidName = false;
  mNeedToUpdateFollowSolidState = false;
  mCoordinateSystem = NULL;
  mVirtualRealityHeadset = NULL;
  mFromOrthographic = false;
  mTranslateAnimation = NULL;
  mRotateAnimation = NULL;
  mOrbitAnimation = NULL;
  mOrbitRadius = 0.0;
  mInitialFieldOfView = 0.0;
  mInitialFar = 0.0;
  mInitialOrthographicHeight = 0.0;
  mInitialNear = 0.0;
  mInitialOrientationQuaternion = WbQuaternion();
  mInitialOrbitQuaternion = WbQuaternion();
  mFinalOrientationQuaternion = WbQuaternion();
  mFinalOrbitQuaternion = WbQuaternion();
  mLookAtInitialQuaternion = WbQuaternion();
  mLookAtFinalQuaternion = WbQuaternion();
  mSpaceQuaternion = WbQuaternion();
  mWrenCamera = NULL;

  mFieldOfView = findSFDouble("fieldOfView");
  mOrientation = findSFRotation("orientation");
  mPosition = findSFVector3("position");
  mDescription = findSFString("description");
  mNear = findSFDouble("near");
  mFar = findSFDouble("far");
  mExposure = findSFDouble("exposure");
  mFollow = findSFString("follow");
  mFollowType = findSFString("followType");
  mFollowSmoothness = findSFDouble("followSmoothness");
  mLensFlare = findSFNode("lensFlare");
  mAmbientOcclusionRadius = findSFDouble("ambientOcclusionRadius");
  mBloomThreshold = findSFDouble("bloomThreshold");
  mProjectionMode = WR_CAMERA_PROJECTION_MODE_PERSPECTIVE;
  mRotationCenter = WbVector3(mPosition->value());

  mWrenViewport = NULL;
  mWrenSmaa = new WbWrenSmaa();
  mWrenHdr = new WbWrenHdr();
  mWrenGtao = new WbWrenGtao();
  mWrenBloom = new WbWrenBloom();
  mInverseViewMatrix = NULL;

  mNodeVisibilityEnabled = false;

  // backward compatibility
  WbSFBool *followOrientation = findSFBool("followOrientation");
  if (followOrientation->value()) {
<<<<<<< HEAD
    warn("Deprecated 'followOrientation' field, please use the 'followType' field instead.");
=======
    parsingWarn("Deprecated 'followOrientation' field, please use the 'followType' field instead.");
>>>>>>> 01e08210
    if (mFollowType->value() == "Tracking Shot") {
      mFollowType->setValue("Mounted Shot");
      followOrientation->setValue(false);
    }
  }

#ifdef _WIN32
  if (WbPreferences::instance()->value("VirtualRealityHeadset/enable").toBool()) {
    mVirtualRealityHeadset = WbVirtualRealityHeadset::instance();
    if (!mVirtualRealityHeadset || !mVirtualRealityHeadset->isValid())
      mVirtualRealityHeadset = NULL;
    else
      connect(mVirtualRealityHeadset, &WbVirtualRealityHeadset::renderRequired, this,
              &WbViewpoint::virtualRealityHeadsetRequiresRender);
  }
#endif
}

WbViewpoint::WbViewpoint(WbTokenizer *tokenizer) : WbBaseNode("Viewpoint", tokenizer) {
  init();
}

WbViewpoint::WbViewpoint(const WbViewpoint &other) : WbBaseNode(other) {
  init();
}

WbViewpoint::WbViewpoint(const WbNode &other) : WbBaseNode(other) {
  init();
}

WbViewpoint::~WbViewpoint() {
  if (areWrenObjectsInitialized()) {
    deleteWrenObjects();
  }
  clearCoordinateSystem();

  delete mWrenSmaa;
  delete mWrenHdr;
  delete mWrenGtao;
  delete mWrenBloom;
}

void WbViewpoint::preFinalize() {
  WbBaseNode::preFinalize();

  updateFieldOfView();
  updateNear();
  updateFar();

  if (lensFlare())
    lensFlare()->preFinalize();
}

void WbViewpoint::postFinalize() {
  WbBaseNode::postFinalize();

  connect(mFieldOfView, &WbSFDouble::changed, this, &WbViewpoint::updateFieldOfView);
  connect(mOrientation, &WbSFRotation::changed, this, &WbViewpoint::updateOrientation);
  connect(mPosition, &WbSFVector3::changed, this, &WbViewpoint::updatePosition);
  connect(mNear, &WbSFDouble::changed, this, &WbViewpoint::updateNear);
  connect(mFar, &WbSFDouble::changed, this, &WbViewpoint::updateFar);
  connect(mExposure, &WbSFDouble::changed, this, &WbViewpoint::updateExposure);
  connect(mFollow, &WbSFString::changed, this, &WbViewpoint::updateFollow);
  connect(mFollowType, &WbSFString::changed, this, &WbViewpoint::updateFollowSolidState);
  connect(mFollowType, &WbSFString::changed, this, &WbViewpoint::updateFollowType);
  connect(mLensFlare, &WbSFNode::changed, this, &WbViewpoint::updateLensFlare);
  connect(mAmbientOcclusionRadius, &WbSFDouble::changed, this, &WbViewpoint::updateAmbientOcclusionRadius);
  connect(mBloomThreshold, &WbSFDouble::changed, this, &WbViewpoint::updateBloomThreshold);
  connect(WbPreferences::instance(), &WbPreferences::changedByUser, this, &WbViewpoint::updatePostProcessingEffects);

  save();

  if (lensFlare())
    lensFlare()->postFinalize();

  startFollowUpFromField();
}

void WbViewpoint::deleteWrenObjects() {
#ifdef _WIN32
  if (mVirtualRealityHeadset)
    mVirtualRealityHeadset->deleteWrenObjects();
#endif

  if (lensFlare())
    lensFlare()->detachFromViewport();

  clearCoordinateSystem();
}

void WbViewpoint::reset() {
  WbBaseNode::reset();

  WbNode *const l = mLensFlare->value();
  if (l)
    l->reset();

  mOrientation->setValue(mInitialOrientation);
  mPosition->setValue(mInitialPosition);
  resetAnimations();
  // we can't call 'updateFollowSolidState' here because the followed solid will probably moved
  mNeedToUpdateFollowSolidState = true;
  mEquilibriumVector.setXyz(0.0, 0.0, 0.0);
  mVelocity.setXyz(0.0, 0.0, 0.0);

  foreach (WbBaseNode *const node, mInvisibleNodes)
    setNodeVisibility(node, true);

  mInvisibleNodes.clear();
  updatePostProcessingEffects();
}

/////////////
// Cleanup //
/////////////

void WbViewpoint::terminateFollowUp() {
  mFollowedSolid = NULL;
}

void WbViewpoint::emptyFollow() {
  mFollowedSolid = NULL;
  emit followInvalidated(false);          // turn off the follow object action at the WbView3D level
  mFollowEmptiedByDestroyedSolid = true;  // do nothing in mViewpoint when emitting the changed() signal of mFollow
  mFollow->setValue(QString());
  mFollowEmptiedByDestroyedSolid = false;
}

void WbViewpoint::clearCoordinateSystem() {
  if (!mCoordinateSystem)
    return;

  disconnect(mOrientation, &WbSFRotation::changed, this, &WbViewpoint::updateCoordinateSystem);

  delete mCoordinateSystem;
  mCoordinateSystem = NULL;
}

// Getters //
/////////////

bool WbViewpoint::isFollowed(const WbSolid *solid) const {
  return solid == mFollowedSolid;
}

float WbViewpoint::viewDistanceUnscaling(WbVector3 position) const {
  WbVector3 eye = mPosition->value();
  WbVector3 forward = mOrientation->value().direction().normalized();

  float w;
  if (projectionMode() == WbViewpoint::PM_PERSPECTIVE) {
    WbVector4 bottomRow = WbVector4(-forward.x(), -forward.y(), -forward.z(), forward.dot(eye));
    w = bottomRow.dot(WbVector4(position, 1.0f));

    // Remove scaling due to FOV
    w *= tanf(0.5f * mFieldOfView->value());
  } else {
    const float halfHeight = orthographicViewHeight() / 2.0f, width = halfHeight * aspectRatio();
    if (halfHeight > width)
      w = halfHeight;
    else
      w = width;
  }
  return w;
}

// Setters //
/////////////

void WbViewpoint::startFollowUp(WbSolid *solid, bool updateField) {
  if (solid == NULL)
    return;
  if (mFollowedSolid) {
    disconnect(mFollowedSolid, &WbMatter::destroyed, this, &WbViewpoint::emptyFollow);
    disconnect(mFollowedSolid, &WbMatter::matterNameChanged, this, &WbViewpoint::synchronizeFollowWithSolidName);
  }

  // only a node instance can be followed
  WbNode *node = solid;
  QVector<WbNode *> instances = node->protoParameterNodeInstances();
  while (!instances.isEmpty()) {
    node = instances[0];
    instances = node->protoParameterNodeInstances();
  }
  WbSolid *solidInstance = solid;
  if (node != solid) {
    solidInstance = dynamic_cast<WbSolid *>(node);
    if (solidInstance == NULL)
      // no valid solid instance found
      return;
  }

  mFollowedSolid = solidInstance;
  mEquilibriumVector.setXyz(0.0, 0.0, 0.0);
  mVelocity.setXyz(0.0, 0.0, 0.0);
  // listens and reacts to solid's name changes and solid's life cycle
  connect(mFollowedSolid, &WbMatter::destroyed, this, &WbViewpoint::emptyFollow);
  connect(mFollowedSolid, &WbMatter::matterNameChanged, this, &WbViewpoint::synchronizeFollowWithSolidName);
  updateFollowSolidState();
  connect(mPosition, &WbSFVector3::changed, this, &WbViewpoint::updateFollowSolidState);
  connect(mOrientation, &WbSFRotation::changed, this, &WbViewpoint::updateFollowSolidState);

  if (updateField)
    recomputeFollowField();
}

void WbViewpoint::updateFollowSolidState() {
  if (mFollowedSolid) {
    mFollowedSolidPreviousPosition = mFollowedSolid->position();
    mFollowedSolidReferenceRotation = mFollowedSolid->rotationMatrix();
    mViewPointReferenceRotation = mOrientation->value();
    mReferenceOffset = mPosition->value() - mFollowedSolid->position();
  }
}

void WbViewpoint::updateFollowType() {
  emit followTypeChanged(followStringToType(mFollowType->value()));
}

void WbViewpoint::updateLensFlare() {
  if (lensFlare() && areWrenObjectsInitialized()) {
    lensFlare()->setup(mWrenViewport);
#ifdef _WIN32
    if (mVirtualRealityHeadset)
      mVirtualRealityHeadset->setupLensFlare(lensFlare());
#endif
  }
}

void WbViewpoint::updateAmbientOcclusionRadius() {
  WbFieldChecker::resetDoubleIfNegative(this, mAmbientOcclusionRadius, 2.0);
}

void WbViewpoint::updateBloomThreshold() {
  WbFieldChecker::resetDoubleIfNegativeAndNotDisabled(this, mBloomThreshold, 21.0, -1.0);
  updatePostProcessingEffects();
}

WbLensFlare *WbViewpoint::lensFlare() const {
  return dynamic_cast<WbLensFlare *>(mLensFlare->value());
}

void WbViewpoint::startFollowUpFromField() {
  WbSolid *followedSolid = WbSolid::findSolidFromUniqueName(mFollow->value());
  if (followedSolid != NULL)
    startFollowUp(followedSolid, false);
}

void WbViewpoint::setFollowType(int followType) {
  disconnect(mFollowType, &WbSFBool::changed, this, &WbViewpoint::updateFollowType);
  mFollowType->setValue(followTypeToString(followType));
  connect(mFollowType, &WbSFBool::changed, this, &WbViewpoint::updateFollowType);
}

void WbViewpoint::recomputeFollowField() {
  if (mFollowedSolid == NULL)
    return;
  mFollowChangedBySelection = true;  // do nothing in mViewpoint when the changed() signal of mFollow is emitted
  mFollow->setValue(mFollowedSolid->computeUniqueName());
  mFollowChangedBySelection = false;
}

void WbViewpoint::synchronizeFollowWithSolidName() {
  mFollowChangedBySolidName = true;  // do nothing in mViewpoint when the changed() signal of mFollow is emitted
  mFollow->setValue(mFollowedSolid->computeUniqueName());
  mFollowChangedBySolidName = false;
}

void WbViewpoint::setOrthographicViewHeight(double ovh) {
  mOrthographicViewHeight = ovh;
  mInitialOrthographicHeight = ovh;
  updateOrthographicViewHeight();
}

void WbViewpoint::incOrthographicViewHeight() {
  mOrthographicViewHeight *= INCREASE_FACTOR;
  updateOrthographicViewHeight();
}

void WbViewpoint::decOrthographicViewHeight() {
  mOrthographicViewHeight *= DECREASE_FACTOR;
  updateOrthographicViewHeight();
}

void WbViewpoint::setNodeVisibility(WbBaseNode *node, bool visible) {
  WrNode *wrenNode = WR_NODE(node->wrenNode());
  if (wrenNode)
    wr_node_set_visible(wrenNode, visible);

  if (visible)
    mInvisibleNodes.removeAll(node);
  else if (!mInvisibleNodes.contains(node))
    mInvisibleNodes.append(node);
  emit nodeVisibilityChanged(node, visible);
}

void WbViewpoint::enableNodeVisibility(bool enabled) {
  // apply action only if needed
  // and avoid enabling/disabling visibility multiple times in the same step in case of multiple cameras
  if (mNodeVisibilityEnabled == enabled)
    return;

  const int size = mInvisibleNodes.size();
  for (int i = 0; i < size; ++i) {
    WrNode *wrenNode = WR_NODE(mInvisibleNodes.at(i)->wrenNode());
    if (wrenNode)
      wr_node_set_visible(wrenNode, enabled);
  }
  mNodeVisibilityEnabled = enabled;
}

void WbViewpoint::save() {
  WbBaseNode::save();
  mInitialNear = mNear->value();
  mInitialFar = mFar->value();
  mInitialFieldOfView = mFieldOfView->value();
  mInitialPosition = mPosition->value();
  mInitialOrientation = mOrientation->value();
  mInitialDescription = mDescription->value();
  mInitialFollow = mFollow->value();
  recomputeFollowField();
}

void WbViewpoint::setPosition(const WbVector3 &position) {
  // will update and emit necessary signals
  mPosition->setValue(position);
}

void WbViewpoint::restore() {
  mNear->setValue(mInitialNear);
  mFar->setValue(mInitialFar);
  mFieldOfView->setValue(mInitialFieldOfView);
  mDescription->setValue(mInitialDescription);
  mFollow->setValue(mInitialFollow);

  if (mProjectionMode == WR_CAMERA_PROJECTION_MODE_ORTHOGRAPHIC) {
    mOrthographicViewHeight = mInitialOrthographicHeight;
    updateOrthographicViewHeight();
  }
  moveTo(mInitialPosition, mInitialOrientation);
}

void WbViewpoint::lookAt(const WbVector3 &target, const WbVector3 &upVector) {
  // compute the forward vector from target to eye
  WbVector3 forward = mPosition->value() - target;
  forward.normalize();

  WbVector3 normalizedUpVector = upVector;
  normalizedUpVector.normalize();

  // don't bother looking if we're already looking at the object
  if (forward.dot(mOrientation->value().direction()) > 0.9999999)
    return;

  // compute the right vector
  WbVector3 right = normalizedUpVector.cross(forward);
  right.normalize();

  // recompute the orthonormal up vector
  WbVector3 up = forward.cross(right);
  WbQuaternion newLookAtQuaternion = WbQuaternion(right, up, forward);
  newLookAtQuaternion.normalize();
  WbRotation newOrientation = WbRotation(newLookAtQuaternion);
  mOrientation->setValue(newOrientation);
}

// Create //
////////////

void WbViewpoint::createWrenObjects() {
  WbBaseNode::createWrenObjects();

#ifdef _WIN32
  if (mVirtualRealityHeadset)
    mVirtualRealityHeadset->createWrenObjects(wrenNode(),
                                              WbPreferences::instance()->value("VirtualRealityHeadset/antiAliasing").toBool());
#endif

  connect(WbWrenRenderingContext::instance(), &WbWrenRenderingContext::optionalRenderingChanged, this,
          &WbViewpoint::updateOptionalRendering);
  connect(WbWrenRenderingContext::instance(), &WbWrenRenderingContext::renderingModeChanged, this,
          &WbViewpoint::updateRenderingMode);

  const bool coordinateSystemIsVisible =
    !WbSimulationState::instance()->isFast() &&
    WbWrenRenderingContext::instance()->isOptionalRenderingEnabled(WbWrenRenderingContext::VF_COORDINATE_SYSTEM);
  if (coordinateSystemIsVisible)
    createCoordinateSystem();

  mWrenViewport = wr_scene_get_viewport(wr_scene_get_instance());
  wr_viewport_set_visibility_mask(mWrenViewport, WbWrenRenderingContext::instance()->optionalRenderingsMask());

  const WbBackground *const background = WbBackground::firstInstance();
  if (background) {
    float color[] = {static_cast<float>(background->skyColor().red()), static_cast<float>(background->skyColor().green()),
                     static_cast<float>(background->skyColor().blue())};
    wr_viewport_set_clear_color_rgb(mWrenViewport, color);
  } else {
    float color[] = {0.0, 0.0, 0.0};
    wr_viewport_set_clear_color_rgb(mWrenViewport, color);
  }

  mWrenCamera = wr_viewport_get_camera(mWrenViewport);

  applyPositionToWren();
  applyOrientationToWren();
  applyNearToWren();
  applyFarToWren();
  applyFieldOfViewToWren();
  applyOrthographicViewHeightToWren();
  updateLensFlare();
  updatePostProcessingEffects();

  mInverseViewMatrix = wr_transform_get_matrix(WR_TRANSFORM(mWrenCamera));

  // once the camera and viewport are created, update everything in the world instance
  WbWorld::instance()->setViewpoint(this);
}

void WbViewpoint::createCoordinateSystem() {
  if (mCoordinateSystem != NULL || mVirtualRealityHeadset)
    return;

  mCoordinateSystem = new WbCoordinateSystem(WbWrenRenderingContext::instance());
  mCoordinateSystem->setVisible(true);
  updateCoordinateSystem();
  connect(mOrientation, &WbSFRotation::changed, this, &WbViewpoint::updateCoordinateSystem);
}

void WbViewpoint::showCoordinateSystem(bool visible) {
  if (visible)
    createCoordinateSystem();
  else
    clearCoordinateSystem();
}
/////////////////////
// updates methods //
/////////////////////

void WbViewpoint::updateFieldOfView() {
  if (WbFieldChecker::resetDoubleIfNotInRangeWithExcludedBounds(this, mFieldOfView, 0.0, M_PI, M_PI_2))
    return;

  updateFieldOfViewY();

  if (areWrenObjectsInitialized())
    applyFieldOfViewToWren();

  emit cameraParametersChanged();
}

void WbViewpoint::updateOrientation() {
  if (areWrenObjectsInitialized()) {
    applyOrientationToWren();
    emit cameraParametersChanged();
  }
}

void WbViewpoint::updatePosition() {
  if (areWrenObjectsInitialized()) {
    applyPositionToWren();
    emit cameraParametersChanged();
  }
}

void WbViewpoint::updateNear() {
  if (WbFieldChecker::resetDoubleIfNonPositive(this, mNear, 0.05))
    return;

  if (mFar->value() > 0.0 and mFar->value() < mNear->value()) {
    mNear->setValue(mFar->value());
    parsingWarn(tr("'near' is greater than 'far'. Setting 'near' to %1.").arg(mNear->value()));
  }

  if (areWrenObjectsInitialized())
    applyNearToWren();
}

void WbViewpoint::updateFar() {
  if (WbFieldChecker::resetDoubleIfNegative(this, mFar, 0.0))
    return;

  if (mFar->value() > 0.0 and mFar->value() < mNear->value()) {
    mFar->setValue(mNear->value() + 1.0);
    parsingWarn(tr("'far' is less than 'near'. Setting 'far' to %1.").arg(mFar->value()));
    return;
  }

  if (areWrenObjectsInitialized())
    applyFarToWren();
}

void WbViewpoint::updateExposure() {
  if (WbFieldChecker::resetDoubleIfNegative(this, mExposure, 1.0))
    return;

#ifdef _WIN32
  if (mVirtualRealityHeadset) {
    if (mVirtualRealityHeadset->leftEyeHdr())
      mVirtualRealityHeadset->leftEyeHdr()->setExposure(mExposure->value());
    if (mVirtualRealityHeadset->rightEyeHdr())
      mVirtualRealityHeadset->rightEyeHdr()->setExposure(mExposure->value());
  }
#endif

  if (areWrenObjectsInitialized() && mWrenHdr)
    mWrenHdr->setExposure(mExposure->value());
}

void WbViewpoint::updateAspectRatio(double renderWindowAspectRatio) {
  if (!areWrenObjectsInitialized())
    return;

  mAspectRatio = renderWindowAspectRatio;
  wr_camera_set_aspect_ratio(mWrenCamera, mAspectRatio);

  updateFieldOfViewY();

  applyFieldOfViewToWren();

  emit cameraParametersChanged();
}

void WbViewpoint::updateRenderingMode() {
  if (areWrenObjectsInitialized())
    applyRenderingModeToWren();
}

void WbViewpoint::updateOrthographicViewHeight() {
  if (!areWrenObjectsInitialized())
    return;

  applyOrthographicViewHeightToWren();

  emit cameraParametersChanged();
}

QString WbViewpoint::followTypeToString(int type) {
  if (type == FOLLOW_MOUNTED)
    return "Mounted Shot";
  else if (type == FOLLOW_PAN_AND_TILT)
    return "Pan and Tilt Shot";
  else if (type == FOLLOW_TRACKING)
    return "Tracking Shot";
  return "None";
}

int WbViewpoint::followStringToType(const QString &type) {
  if (type == "Tracking Shot")
    return FOLLOW_TRACKING;
  else if (type == "Mounted Shot")
    return FOLLOW_MOUNTED;
  else if (type == "Pan and Tilt Shot")
    return FOLLOW_PAN_AND_TILT;
  return FOLLOW_NONE;
}

void WbViewpoint::updateFieldOfViewY() {
  mTanHalfFieldOfViewY = tan(0.5 * mFieldOfView->value());  // stored for reuse in viewpointRay()

  // According to VRML standards, the meaning of mFieldOfView depends on the aspect ratio:
  // the view angle is taken with respect to the largest dimension
  if (mAspectRatio < 1.0)
    mFieldOfViewY = mFieldOfView->value();
  else {
    mTanHalfFieldOfViewY /= mAspectRatio;
    mFieldOfViewY = 2.0 * atan(mTanHalfFieldOfViewY);
  }
}

void WbViewpoint::updateOptionalRendering(int optionalRendering) {
  if (areWrenObjectsInitialized())
    applyOptionalRenderingToWren(optionalRendering);
}

void WbViewpoint::updateFollow() {
  if (mFollowChangedBySelection || mFollowChangedBySolidName || mFollowEmptiedByDestroyedSolid)
    return;

  if (!mFollow->value().isEmpty()) {
    WbSolid *followedSolid = WbSolid::findSolidFromUniqueName(mFollow->value());
    if (followedSolid) {
      startFollowUp(followedSolid, false);
      emit followInvalidated(true);  // checks the follow object action at the WbView3D level
      return;
    }
    parsingWarn(tr("'follow' field is filled with an invalid Solid name."));
  }
  mFollowedSolid = NULL;
  emit followInvalidated(false);  // unchecks the follow object action at the WbView3D level
}

void WbViewpoint::updateFollowUp() {
  if (mNeedToUpdateFollowSolidState) {
    mNeedToUpdateFollowSolidState = false;
    updateFollowSolidState();
  }

  if (!mFollowedSolid)
    return;

  disconnect(mPosition, &WbSFVector3::changed, this, &WbViewpoint::updateFollowSolidState);
  disconnect(mOrientation, &WbSFRotation::changed, this, &WbViewpoint::updateFollowSolidState);

  //  Translates viewpoint according to solid displacement
  const WbVector3 &followedSolidCurrentPosition = mFollowedSolid->position();
  const WbVector3 delta(followedSolidCurrentPosition - mFollowedSolidPreviousPosition);
  mFollowedSolidPreviousPosition = followedSolidCurrentPosition;

  if (!mIsLocked) {
    int type = followStringToType(mFollowType->value());
    if (type == FOLLOW_PAN_AND_TILT)
<<<<<<< HEAD
      lookAt(mFollowedSolid->position(), -WbWorld::instance()->worldInfo()->gravity().normalized());
=======
      lookAt(mFollowedSolid->position(), WbWorld::instance()->worldInfo()->upVector());
>>>>>>> 01e08210
    else if (type == FOLLOW_MOUNTED) {
      // Update Orientation
      WbMatrix3 solidRotation = mFollowedSolid->rotationMatrix() * mFollowedSolidReferenceRotation.transposed();
      WbRotation newOrientation = WbRotation(solidRotation * mViewPointReferenceRotation.toMatrix3());
      newOrientation.normalize();
      mOrientation->setValue(newOrientation);
      // Update Position (position is computed relatively to the solid)
      mPosition->setValue(mFollowedSolid->position() + solidRotation * mReferenceOffset);
    } else if (type == FOLLOW_TRACKING) {
      mEquilibriumVector += delta;

      const double mass =
        ((mFollowSmoothness->value() < 0.05) ? 0.0 : (mFollowSmoothness->value() > 1.0) ? 1.0 : mFollowSmoothness->value());
      // If mass is 0, we instantly move the viewpoint to its equilibrium position.
      if (mass == 0.0) {
        // Moves the rotation point if a drag rotating the viewpoint is active
        if (!mRotationCenterIsLocked)
          mRotationCenter += mEquilibriumVector;

        mPosition->setValue(mPosition->value() + mEquilibriumVector);
        mVelocity.setXyz(0.0, 0.0, 0.0);
        mEquilibriumVector.setXyz(0.0, 0.0, 0.0);
      } else {  // Otherwise we apply a force and let physics do the rest.
        const double timeStep = WbWorld::instance()->worldInfo()->basicTimeStep() / 1000.0;
        const WbVector3 acceleration = mEquilibriumVector / mass;
        mVelocity += acceleration * timeStep;

        const double viewPointScalarVelocity = mVelocity.length();
        double followedObjectScalarVelocity;
        WbVector3 followedObjectVelocity;
        if (delta.length() > 0.0) {
          followedObjectVelocity = (delta / timeStep);
          followedObjectScalarVelocity = followedObjectVelocity.dot(mVelocity) / viewPointScalarVelocity;
        } else {
          followedObjectVelocity.setXyz(0.0, 0.0, 0.0);
          followedObjectScalarVelocity = 0.0;
        }

        // If the viewpoint is going faster than the followed object, we slow it down to avoid oscillations
        if (viewPointScalarVelocity > followedObjectScalarVelocity) {
          const double relativeSpeed = viewPointScalarVelocity - followedObjectScalarVelocity;
          if (relativeSpeed < 0.0001)
            mVelocity *= followedObjectScalarVelocity / viewPointScalarVelocity;
          else {
            double friction = 0.05 / mass;
            if (friction > 1.0)
              friction = 1.0;
            mVelocity *= (viewPointScalarVelocity - relativeSpeed * friction) / viewPointScalarVelocity;
          }
        }

        const WbVector3 deltaPosition(mVelocity * timeStep);
        mPosition->setValue(mPosition->value() + deltaPosition);
        // Moves the rotation point if a drag rotating the viewpoint is active
        if (!mRotationCenterIsLocked)
          mRotationCenter += deltaPosition;
        mEquilibriumVector -= deltaPosition;
      }
    }
  }

  connect(mPosition, &WbSFVector3::changed, this, &WbViewpoint::updateFollowSolidState);
  connect(mOrientation, &WbSFRotation::changed, this, &WbViewpoint::updateFollowSolidState);
}

const double WbViewpoint::X_OFFSET = 0.075;    // 7.5 percents of the width from the right side of the screen
const double WbViewpoint::Z_THRESHOLD = 0.05;  // rate of the near clipping distance from the 3D-immersed camera screen
const double WbViewpoint::X_REL_ORTHOGRAPHIC = 0.5 - X_OFFSET;

void WbViewpoint::updateCoordinateSystem() {
  if (!areWrenObjectsInitialized())
    return;

  // Sets orientation
  mCoordinateSystem->setOrientation(mOrientation->value().toQuaternion().conjugated());
}

void WbViewpoint::setCoordinateSystemVisibility(bool visible) {
  visible =
    visible && WbWrenRenderingContext::instance()->isOptionalRenderingEnabled(WbWrenRenderingContext::VF_COORDINATE_SYSTEM);
  // create or clear coordinate system entity
  showCoordinateSystem(visible);
  if (visible)
    // make sure that if already exists the visibility is correct
    mCoordinateSystem->setVisible(visible);
}
///////////////////
// Apply methods //
///////////////////

void WbViewpoint::applyFieldOfViewToWren() {
  wr_camera_set_fovy(mWrenCamera, mFieldOfViewY);

  if (mWrenGtao)
    mWrenGtao->setFov(mFieldOfViewY);
}

void WbViewpoint::applyOrientationToWren() {
#ifdef _WIN32
  if (mVirtualRealityHeadset)
    mVirtualRealityHeadset->setOrientation(mOrientation->value());
#endif

  float angleAxis[] = {static_cast<float>(mOrientation->angle()), static_cast<float>(mOrientation->x()),
                       static_cast<float>(mOrientation->y()), static_cast<float>(mOrientation->z())};
  wr_camera_set_orientation(mWrenCamera, angleAxis);
}

void WbViewpoint::applyPositionToWren() {
#ifdef _WIN32
  if (mVirtualRealityHeadset)
    mVirtualRealityHeadset->setPosition(mPosition->value());
#endif

  float position[] = {static_cast<float>(mPosition->x()), static_cast<float>(mPosition->y()),
                      static_cast<float>(mPosition->z())};
  wr_camera_set_position(mWrenCamera, position);
}

void WbViewpoint::applyNearToWren() {
#ifdef _WIN32
  if (mVirtualRealityHeadset)
    mVirtualRealityHeadset->setNear(mNear->value());
#endif

  wr_camera_set_near(mWrenCamera, mNear->value());
}

void WbViewpoint::applyFarToWren() {
#ifdef _WIN32
  if (mVirtualRealityHeadset) {
    if (mFar->value() > 0.0)
      mVirtualRealityHeadset->setFar(mFar->value());
    else
      mVirtualRealityHeadset->setFar(DEFAULT_FAR);
  }
#endif

  if (mFar->value() > 0.0)
    wr_camera_set_far(mWrenCamera, mFar->value());
  else
    wr_camera_set_far(mWrenCamera, DEFAULT_FAR);
}

// Called when the optional rendering selection changed
void WbViewpoint::applyOptionalRenderingToWren(int optionalRendering) {
  switch (optionalRendering) {
    case WbWrenRenderingContext::VF_ALL_BOUNDING_OBJECTS:
      applyRenderingModeToWren();
      break;
    case WbWrenRenderingContext::VF_COORDINATE_SYSTEM: {
      const bool visible =
        !WbSimulationState::instance()->isFast() &&
        WbWrenRenderingContext::instance()->isOptionalRenderingEnabled(WbWrenRenderingContext::VF_COORDINATE_SYSTEM);
      showCoordinateSystem(visible);
      wr_viewport_set_visibility_mask(mWrenViewport, WbWrenRenderingContext::instance()->visibilityMask());
      break;
    }
    default:
      wr_viewport_set_visibility_mask(mWrenViewport, WbWrenRenderingContext::instance()->visibilityMask());
      break;
  }
}
// Called in the constructor
void WbViewpoint::applyOptionalRenderingToWren() {
  if (WbWrenRenderingContext::instance()->isOptionalRenderingEnabled(WbWrenRenderingContext::VF_ALL_BOUNDING_OBJECTS))
    applyRenderingModeToWren();

  if (WbWrenRenderingContext::instance()->isOptionalRenderingEnabled(WbWrenRenderingContext::VF_COORDINATE_SYSTEM)) {
    const bool visible =
      !WbSimulationState::instance()->isFast() &&
      WbWrenRenderingContext::instance()->isOptionalRenderingEnabled(WbWrenRenderingContext::VF_COORDINATE_SYSTEM);
    showCoordinateSystem(visible);
  }

  wr_viewport_set_visibility_mask(mWrenViewport, WbWrenRenderingContext::instance()->optionalRenderingsMask());
}

void WbViewpoint::applyRenderingModeToWren() {
  if (WbWrenRenderingContext::instance()->renderingMode() == WbWrenRenderingContext::RM_WIREFRAME)
    wr_viewport_set_polygon_mode(mWrenViewport, WR_VIEWPORT_POLYGON_MODE_LINE);
  else
    wr_viewport_set_polygon_mode(mWrenViewport, WR_VIEWPORT_POLYGON_MODE_FILL);

  wr_viewport_set_visibility_mask(mWrenViewport, WbWrenRenderingContext::instance()->visibilityMask());
}

void WbViewpoint::applyOrthographicViewHeightToWren() {
  if (mProjectionMode == WR_CAMERA_PROJECTION_MODE_ORTHOGRAPHIC)
    wr_camera_set_height(mWrenCamera, mOrthographicViewHeight);
}

// Ray picking //
/////////////////

void WbViewpoint::viewpointRay(int x, int y, WbRay &ray) const {
  // Relative position of the picked pixel in the selected viewport with respect to viewport's center
  double w = ((double)x) / wr_viewport_get_width(mWrenViewport) - 0.5;
  double h = ((double)y) / wr_viewport_get_height(mWrenViewport) - 0.5;
  WbVector3 origin(mPosition->value());
  WbVector3 direction;
  const double nearValue = mNear->value();
  const WbMatrix3 &viewpointMatrix = mOrientation->value().toMatrix3();
  const bool &projectionModeIsPerspective = mProjectionMode == WR_CAMERA_PROJECTION_MODE_PERSPECTIVE;
  if (projectionModeIsPerspective) {
    const double scaleFactor = 2.0 * nearValue * mTanHalfFieldOfViewY;
    // World position on camera's screen (we refer here to the world dimensions of camera's screen)
    w *= scaleFactor * mAspectRatio;  // right - left in openGL terms
    h *= scaleFactor;                 // top  - bottom in openGL terms
    // Origin and direction of the mouse ray intersecting with camera's screen
    direction = viewpointMatrix * WbVector3(w, -h, -nearValue);
  } else {
    w *= mOrthographicViewHeight * mAspectRatio;
    h *= mOrthographicViewHeight;
    origin += viewpointMatrix * WbVector3(w, -h, 0.0);
    direction = viewpointMatrix.column(2);
  }
  ray.redefine(origin, direction);
}
// Returns the intersection point of a casted (x, y)-pixel ray with the plane of equation z = z0 in within viewpoint's
// coordinate frame
WbVector3 WbViewpoint::pick(int x, int y, double z0) const {
  // Relative position of the picked pixel in the selected viewport with respect to viewport's center
  double w = ((double)x) / wr_viewport_get_width(mWrenViewport) - 0.5;
  double h = ((double)y) / wr_viewport_get_height(mWrenViewport) - 0.5;
  WbVector3 rayOrigin(mPosition->value());
  WbVector3 rayDirection;
  const double nearValue = mNear->value();
  const WbMatrix3 &viewpointMatrix = mOrientation->value().toMatrix3();
  const WbVector3 &cameraDirection = viewpointMatrix.column(2);
  const bool &perspective = mProjectionMode == WR_CAMERA_PROJECTION_MODE_PERSPECTIVE;
  if (perspective) {
    const double scaleFactor = 2.0 * nearValue * mTanHalfFieldOfViewY;
    // World position on camera's screen (we refer here to the world dimensions of camera's screen)
    w *= scaleFactor * mAspectRatio;  // right - left in openGL terms
    h *= scaleFactor;                 // top  - bottom in openGL terms
    // Origin and direction of the mouse ray intersecting with camera's screen
    rayDirection = viewpointMatrix * WbVector3(w, -h, -nearValue);
    const double factor = -z0 / nearValue;
    rayDirection *= factor;
  } else {
    w *= mOrthographicViewHeight * mAspectRatio;
    h *= mOrthographicViewHeight;
    rayOrigin += viewpointMatrix * WbVector3(w, -h, 0.0);
    rayDirection = z0 * cameraDirection;
  }

  return rayOrigin + rayDirection;
}

// Converts absolute world coordinates of a 3D-point into screen pixel coordinates
void WbViewpoint::toPixels(const WbVector3 &pos, WbVector2 &P) const {
  const WbMatrix3 &viewpointMatrix = mOrientation->value().toMatrix3();
  WbVector3 eyePosition((pos - mPosition->value()) * viewpointMatrix);

  const double z = eyePosition.z();
  if (z == 0.0) {
    P.setX(0.0);
    P.setY(0.0);
    return;
  }

  double w, h;
  if (mProjectionMode == WR_CAMERA_PROJECTION_MODE_PERSPECTIVE) {
    const double factor = 0.5 / (z * mTanHalfFieldOfViewY);
    h = factor * eyePosition.y();
    w = mAspectRatio ? -factor * eyePosition.x() / mAspectRatio : 0.0;
  } else {  // PM_ORTHOGRAPHIC
    w = eyePosition.x() / (mAspectRatio * mOrthographicViewHeight);
    h = -eyePosition.y() / mOrthographicViewHeight;
  }

  P.setX((w + 0.5) * wr_viewport_get_width(mWrenViewport));
  P.setY((h + 0.5) * wr_viewport_get_height(mWrenViewport));
}

// Converts absolute world coordinates of a two 3D-points into screen pixel coordinates
void WbViewpoint::toPixels(const WbVector3 &pos1, WbVector2 &P1, const WbVector3 &pos2, WbVector2 &P2) const {
  const WbMatrix3 &viewpointMatrix = mOrientation->value().toMatrix3();

  const WbVector3 &eyePosition1 = (pos1 - mPosition->value()) * viewpointMatrix;
  const WbVector3 &eyePosition2 = (pos2 - mPosition->value()) * viewpointMatrix;
  eyeToPixels(eyePosition1, P1);
  eyeToPixels(eyePosition2, P2);
}

// Converts screen coordinates to world coordinates
void WbViewpoint::toWorld(const WbVector3 &pos, WbVector3 &P) const {
  double zFar = mFar->value();
  if (zFar == 0)
    zFar = DEFAULT_FAR;

  double zNear = mNear->value();
  WbMatrix4 projection;
  if (mProjectionMode == WR_CAMERA_PROJECTION_MODE_PERSPECTIVE) {
    WbMatrix4 perspective(1.0 / (mAspectRatio * mTanHalfFieldOfViewY), 0, 0, 0, 0, 1.0 / mTanHalfFieldOfViewY, 0, 0, 0, 0,
                          zFar / (zNear - zFar), -(zFar * zNear) / (zFar - zNear), 0, 0, -1, 0);
    projection = perspective;
  } else {
    double halfHeight = mOrthographicViewHeight * 0.5;
    double left = -halfHeight * mAspectRatio, right = halfHeight * mAspectRatio, top = halfHeight, bottom = -halfHeight;
    WbMatrix4 orthographic(2.0 / (right - left), 0, 0, -(right + left) / (right - left), 0, 2.0 / (top - bottom), 0,
                           -(top + bottom) / (top - bottom), 0, 0, -1.0 / (zFar - zNear), -zNear / (zFar - zNear), 0, 0, 0, 1);
    projection = orthographic;
  }

  WbVector3 eye = mPosition->value(), center = eye + mOrientation->value().direction(), up = mOrientation->value().up();

  WbVector3 f = (center - eye).normalized(), s = f.cross(up).normalized(), u = s.cross(f);

  WbMatrix4 view(-s.x(), -s.y(), -s.z(), s.dot(eye), u.x(), u.y(), u.z(), -u.dot(eye), f.x(), f.y(), f.z(), -f.dot(eye), 0, 0,
                 0, 1);

  WbMatrix4 inverse = projection * view;
  if (!inverse.inverse())
    return;

  WbVector4 screen(pos.x(), pos.y(), pos.z(), 1.0);
  screen = inverse * screen;
  screen /= screen.w();
  P.setXyz(screen.ptr());
}

// Converts eye coordinates of a 3D-point into screen pixel coordinates
void WbViewpoint::eyeToPixels(const WbVector3 &eyePosition, WbVector2 &P) const {
  const double z = eyePosition.z();
  if (z == 0.0) {
    P.setX(0.0);
    P.setY(0.0);
    return;
  }

  double w, h;
  if (mProjectionMode == WR_CAMERA_PROJECTION_MODE_PERSPECTIVE) {
    const double factor = 0.5 / (z * mTanHalfFieldOfViewY);
    h = factor * eyePosition.y();
    w = mAspectRatio != 0.0 ? -factor * eyePosition.x() / mAspectRatio : 0.0;
  } else {  // PM_ORTHOGRAPHIC
    w = eyePosition.x() / (mAspectRatio * mOrthographicViewHeight);
    h = -eyePosition.y() / mOrthographicViewHeight;
  }

  P.setX((w + 0.5) * wr_viewport_get_width(mWrenViewport));
  P.setY((h + 0.5) * wr_viewport_get_height(mWrenViewport));
}

// Retrieves the z-eye coordinate of a 3D-point defined by its world coordinates
double WbViewpoint::zEye(const WbVector3 &pos) const {
  const WbVector3 &direction = mOrientation->value().direction();
  return direction.dot(pos - mPosition->value());
}

bool WbViewpoint::enableVirtualRealityHeadset(bool enable) {
#ifdef _WIN32
  if (enable && !mVirtualRealityHeadset) {
    mVirtualRealityHeadset = WbVirtualRealityHeadset::instance();
    if (!mVirtualRealityHeadset || !mVirtualRealityHeadset->isValid()) {
      mVirtualRealityHeadset = NULL;
      return false;
    } else {
      mVirtualRealityHeadset->createWrenObjects(
        wrenNode(), WbPreferences::instance()->value("VirtualRealityHeadset/antiAliasing").toBool());
      applyPositionToWren();
      applyOrientationToWren();
      applyNearToWren();
      applyFarToWren();
      updateLensFlare();
      connect(mVirtualRealityHeadset, &WbVirtualRealityHeadset::renderRequired, this,
              &WbViewpoint::virtualRealityHeadsetRequiresRender);
    }
  } else if (mVirtualRealityHeadset) {
    WbVirtualRealityHeadset::cleanup();
    mVirtualRealityHeadset = NULL;
  }
  return true;
#else
  return false;
#endif
}

void WbViewpoint::setVirtualRealityHeadsetAntiAliasing(bool enable) {
#ifdef _WIN32
  if (mVirtualRealityHeadset) {
    deleteWrenObjects();
    mVirtualRealityHeadset->createWrenObjects(wrenNode(), enable);
    applyPositionToWren();
    applyOrientationToWren();
    applyNearToWren();
    applyFarToWren();
    updateLensFlare();
    connect(mVirtualRealityHeadset, &WbVirtualRealityHeadset::renderRequired, this,
            &WbViewpoint::virtualRealityHeadsetRequiresRender);
  }
#endif
}

void WbViewpoint::updatePostProcessingEffects() {
  if (!areWrenObjectsInitialized())
    return;

  if (lensFlare())
    lensFlare()->setup(mWrenViewport);

  if (mWrenSmaa) {
    if (WbPreferences::instance()->value("OpenGL/disableAntiAliasing", true).toBool())
      mWrenSmaa->detachFromViewport();
    else
      mWrenSmaa->setup(mWrenViewport);
  }

  if (mWrenHdr) {
    mWrenHdr->setup(mWrenViewport);
    updateExposure();
  }

  if (mWrenGtao) {
    const int qualityLevel = WbPreferences::instance()->value("OpenGL/GTAO", 2).toInt();
    if (qualityLevel == 0)
      mWrenGtao->detachFromViewport();
    else {
      mWrenGtao->setHalfResolution(qualityLevel <= 2);
      mWrenGtao->setup(mWrenViewport);
      updateNear();
      updateFar();
      updateFieldOfViewY();
    }
  }

  if (mWrenBloom) {
    if (mBloomThreshold->value() == -1.0)
      mWrenBloom->detachFromViewport();
    else
      mWrenBloom->setup(mWrenViewport);

    mWrenBloom->setThreshold(mBloomThreshold->value());
  }

  emit refreshRequired();
}

void WbViewpoint::updatePostProcessingParameters() {
  if (!areWrenObjectsInitialized())
    return;

  if (mWrenHdr)
    updateExposure();

  if (mWrenGtao) {
    if (mAmbientOcclusionRadius->value() == 0.0 || !WbPreferences::instance()->value("OpenGL/GTAO", 2).toInt()) {
      mWrenGtao->detachFromViewport();
      return;
    } else if (!mWrenGtao->hasBeenSetup())
      mWrenGtao->setup(mWrenViewport);

    int qualityLevel = WbPreferences::instance()->value("OpenGL/GTAO", 2).toInt();
    updateNear();
    mWrenGtao->setRadius(mAmbientOcclusionRadius->value());
    mWrenGtao->setQualityLevel(qualityLevel);
    mWrenGtao->applyOldInverseViewMatrixToWren();
    mWrenGtao->copyNewInverseViewMatrix(mInverseViewMatrix);
  }

  if (mWrenBloom) {
    if (mBloomThreshold->value() == -1.0) {
      mWrenBloom->detachFromViewport();
      return;
    } else if (!mWrenBloom->hasBeenSetup())
      mWrenBloom->setup(mWrenViewport);

    mWrenBloom->setThreshold(mBloomThreshold->value());
  }
}

bool WbViewpoint::moveViewpointToObject(WbBaseNode *node) {
  if (!node)
    return false;

  WbBoundingSphere *boundingSphere = WbNodeUtilities::boundingSphereAncestor(reinterpret_cast<WbNode *>(node));

  boundingSphere->recomputeIfNeeded(false);
  if (boundingSphere->isEmpty())
    // empty world
    return false;

  WbVector3 absoluteCenter;
  double radius;
  boundingSphere->computeSphereInGlobalCoordinates(absoluteCenter, radius);
  const WbVector3 boundingSphereCenter(absoluteCenter.x(), absoluteCenter.y(), absoluteCenter.z());

  // Compute direction vector where the viewpoint is looking at.
  // For all orientation and a zero angle, the viewpoint is looking at the z-axis opposite.
  const WbVector3 viewpointDirection = mOrientation->value().toQuaternion() * WbVector3(0, 0, -1);

  // Compute a distance coefficient between the object and future viewpoint.
  // The bounding sphere will be entirely contained in the 3D view.
  // Use a slightly larger sphere to keep some space between the object and the 3D view borders
  radius *= 1.05;
  double distance = radius / (sin(mFieldOfView->value() / 2.0) * ((mAspectRatio <= 1.0) ? mAspectRatio : (1.0 / mAspectRatio)));

  // set a minimum distance
  if (distance < mNear->value() + radius)
    distance = mNear->value() + radius;

  // Compute new position. From the center of the object, move back the viewpoint along
  // its direction axis.
  const WbVector3 newViewpointPosition = boundingSphereCenter + viewpointDirection * (-distance);

  if (newViewpointPosition != mPosition->value()) {
    // move to target using eased animation
    WbWorld::instance()->setModified();
    moveTo(WbVector3(newViewpointPosition.x(), newViewpointPosition.y(), newViewpointPosition.z()), mOrientation->value());
    return true;
  }

  return false;
}

void WbViewpoint::frontView() {
  orbitTo(WbVector3(0, 0, 1), WbRotation(0, 1, 0, 0));
}

void WbViewpoint::backView() {
  orbitTo(WbVector3(0, 0, -1), WbRotation(0, 1, 0, -M_PI));
}

void WbViewpoint::leftView() {
  orbitTo(WbVector3(-1, 0, 0), WbRotation(0, 1, 0, -M_PI / 2));
}

void WbViewpoint::rightView() {
  orbitTo(WbVector3(1, 0, 0), WbRotation(0, 1, 0, M_PI / 2));
}

void WbViewpoint::topView() {
  orbitTo(WbVector3(0, 1, 0), WbRotation(1, 0, 0, -M_PI / 2));
}

void WbViewpoint::bottomView() {
  orbitTo(WbVector3(0, -1, 0), WbRotation(0, -0.707107, 0.707107, M_PI));
}

void WbViewpoint::orbitTo(const WbVector3 &targetUnitVector, const WbRotation &targetRotation) {
  resetAnimations();
  lock();

  WbWorld::instance()->setModified();

  // first, we need to calculate the orientation of the world as this will be applied to all orbits
  const WbVector3 &defaultUpVector = WbVector3(0, 1, 0);
  const WbVector3 &gravityUpVector = -WbWorld::instance()->worldInfo()->gravityUnitVector();
  if (gravityUpVector.dot(defaultUpVector) > 0.9999)
    // In the case of the gravity vector being the default create the identity quaternion
    mSpaceQuaternion = WbQuaternion();
  else if (gravityUpVector.dot(defaultUpVector) < -0.9999)
    // The gravity vector is the opposite of the default, so our transform is a vertical flip
    mSpaceQuaternion = WbQuaternion(WbVector3(0, 0, 1), M_PI);
  else {  // otherwise we can safely get a rotation axis using the cross product of both vectors
    mSpaceQuaternion = WbQuaternion(defaultUpVector.cross(gravityUpVector), gravityUpVector.angle(defaultUpVector));
    mSpaceQuaternion.normalize();
  }

  const WbNode *selectedNode = reinterpret_cast<WbNode *>(WbSelection::instance()->selectedNode());
  // for UX reasons, we want the default rotation height just above the floor,
  // meaning any horizontal view can see a floor at height 0
  WbVector3 centerToViewpoint;
  WbBoundingSphere *const boundingSphere = WbNodeUtilities::boundingSphereAncestor(selectedNode);
  // if an object is selected use its bounding sphere center to orbit around
  if (boundingSphere) {
    WbVector3 absoluteCenter;
    double unused;  // passed to computeSphereInGlobalCoordinates but not needed
    boundingSphere->computeSphereInGlobalCoordinates(absoluteCenter, unused);
    mRotationCenter = absoluteCenter;
    centerToViewpoint = mPosition->value() - mRotationCenter;
  } else {
    mRotationCenter = WbVector3();
    centerToViewpoint = mPosition->value();
  }
  // preserve the original distance to object / world center
  double newOrbitRadius = centerToViewpoint.length();

  // the orbit radius is only updated if the last animation completed successfully
  if (mOrbitRadius == 0.0)
    mOrbitRadius = newOrbitRadius;

  mCenterToViewpointUnitVector = centerToViewpoint / mOrbitRadius;
  mOrbitTargetUnitVector = mSpaceQuaternion * targetUnitVector;
  mInitialOrientationQuaternion = mSpaceQuaternion * WbQuaternion(mOrientation->value().axis(), mOrientation->value().angle());
  mFinalOrientationQuaternion = mSpaceQuaternion * WbQuaternion(targetRotation.axis(), targetRotation.angle());
  mInitialOrientationQuaternion.normalize();
  mFinalOrientationQuaternion.normalize();

  animateLookAtIfNeeded();
}

void WbViewpoint::animateLookAtIfNeeded() {
  lock();
  lockRotationCenter();

  mLookAtInitialQuaternion = WbQuaternion(mOrientation->value().axis(), mOrientation->value().angle());
  // find out where we're going to be looking
  lookAt(mRotationCenter, mOrientation->value().up());
  // get this as a quaternion
  mLookAtFinalQuaternion = WbQuaternion(mOrientation->value().axis(), mOrientation->value().angle());
  // reset viewpoint to where it was just before
  mLookAtInitialQuaternion.normalize();
  mLookAtFinalQuaternion.normalize();
  mOrientation->setValue(WbRotation(mLookAtInitialQuaternion));

  if (mLookAtInitialQuaternion != mLookAtFinalQuaternion) {
    mRotateAnimation = new QVariantAnimation(this);
    mRotateAnimation->setEasingCurve(QEasingCurve(QEasingCurve::InOutCubic));
    mRotateAnimation->setDuration(ANIMATION_DURATION / 2);
    mRotateAnimation->setStartValue(0.0);
    mRotateAnimation->setEndValue(1.0);
    connect(mRotateAnimation, &QVariantAnimation::valueChanged, this, &WbViewpoint::lookAtAnimationStep);
    connect(mRotateAnimation, &QVariantAnimation::finished, this, &WbViewpoint::firstOrbitStep);
    // we can safely delete this animation when stopped
    mRotateAnimation->start(QAbstractAnimation::DeleteWhenStopped);
  } else {
    firstOrbitStep();
  }
}

void WbViewpoint::firstOrbitStep() {
  // no need to lock the viewpoint or its rotation center, they're already locked
  double angleBetweenStartAndFinish = mCenterToViewpointUnitVector.angle(mOrbitTargetUnitVector);
  WbVector3 orbitAxis;
  // choose prefereable axes for axis-to-axis rotations
  if (mCenterToViewpointUnitVector.dot(mOrbitTargetUnitVector) < -0.99) {
    if ((mSpaceQuaternion.conjugated() * mOrbitTargetUnitVector).y() == 0.0)
      orbitAxis = mSpaceQuaternion * WbVector3(0, 1, 0);
    else
      orbitAxis = mSpaceQuaternion * WbVector3(0, 0, 1);
  } else {
    orbitAxis = mOrbitTargetUnitVector.cross(mCenterToViewpointUnitVector).normalized();
  }

  mInitialOrbitQuaternion = WbQuaternion(orbitAxis, 0.0);
  mFinalOrbitQuaternion = WbQuaternion(orbitAxis, angleBetweenStartAndFinish);

  mOrbitAnimation = new QVariantAnimation(this);
  mOrbitAnimation->setEasingCurve(QEasingCurve(QEasingCurve::InOutCubic));
  mOrbitAnimation->setDuration(ANIMATION_DURATION);
  mOrbitAnimation->setStartValue(0.0);
  mOrbitAnimation->setEndValue(1.0);
  connect(mOrbitAnimation, &QVariantAnimation::valueChanged, this, &WbViewpoint::translateOrbitAnimationStep);
  connect(mOrbitAnimation, &QVariantAnimation::finished, this, &WbViewpoint::secondOrbitStep);
  mOrbitAnimation->start();

  mRotateAnimation = new QVariantAnimation(this);
  mRotateAnimation->setEasingCurve(QEasingCurve(QEasingCurve::InOutCubic));
  mRotateAnimation->setDuration(ANIMATION_DURATION);
  mRotateAnimation->setStartValue(0.0);
  mRotateAnimation->setEndValue(0.5);
  connect(mRotateAnimation, &QVariantAnimation::valueChanged, this, &WbViewpoint::rotateOrbitAnimationStep);
  mRotateAnimation->start();
}

void WbViewpoint::secondOrbitStep() {
  resetAnimations();
  lock();
  mInitialOrientationQuaternion = WbQuaternion(mOrientation->value().axis(), mOrientation->value().angle());
  if (mInitialOrientationQuaternion != mFinalOrientationQuaternion) {
    mRotateAnimation = new QVariantAnimation(this);
    mRotateAnimation->setEasingCurve(QEasingCurve(QEasingCurve::InOutCubic));
    mRotateAnimation->setDuration(ANIMATION_DURATION);
    mRotateAnimation->setStartValue(0.0);
    mRotateAnimation->setEndValue(1.0);
    connect(mRotateAnimation, &QVariantAnimation::valueChanged, this, &WbViewpoint::rotateAnimationStep);
    connect(mRotateAnimation, &QVariantAnimation::finished, this, &WbViewpoint::resetAnimations);
    mRotateAnimation->start();
  } else {
    mOrientation->setValue(WbRotation(mFinalOrientationQuaternion));
    emit refreshRequired();
    resetAnimations();
  }
}

void WbViewpoint::moveTo(const WbVector3 &targetPosition, const WbRotation &targetRotation, bool movingToAxis) {
  resetAnimations();
  lock();
  WbVector3 differenceVector = targetPosition - mPosition->value();
  double distance = differenceVector.length();
  // don't animate if the target position is very close to avoid numerical errors
  if (distance > 0.00001) {
    mInitialMoveToPosition = mPosition->value();
    mMoveToDirection = differenceVector / distance;
    mTranslateAnimation = new QVariantAnimation(this);
    mTranslateAnimation->setEasingCurve(QEasingCurve(QEasingCurve::InOutCubic));
    mTranslateAnimation->setDuration(ANIMATION_DURATION);
    mTranslateAnimation->setStartValue(0.0);
    mTranslateAnimation->setEndValue(distance);
    connect(mTranslateAnimation, &QVariantAnimation::valueChanged, this, &WbViewpoint::translateAnimationStep);
    connect(mTranslateAnimation, &QVariantAnimation::finished, this, &WbViewpoint::resetAnimations);
    mTranslateAnimation->start();
  } else {
    unlock();
    mPosition->setValue(targetPosition);
    emit refreshRequired();
  }

  if (mOrientation->value().direction().dot(targetRotation.direction()) < 0.99994) {
    // build the start and end quaternions for camera orientation
    mInitialOrientationQuaternion = WbQuaternion(mOrientation->value().axis(), mOrientation->value().angle());
    mFinalOrientationQuaternion = WbQuaternion(targetRotation.axis(), targetRotation.angle());
    mFinalOrientationQuaternion.normalize();
    mRotateAnimation = new QVariantAnimation(this);
    mRotateAnimation->setEasingCurve(QEasingCurve(QEasingCurve::InOutCubic));
    mRotateAnimation->setDuration(ANIMATION_DURATION);
    mRotateAnimation->setStartValue(0.0);
    mRotateAnimation->setEndValue(1.0);
    connect(mRotateAnimation, &QVariantAnimation::valueChanged, this, &WbViewpoint::rotateAnimationStep);
    connect(mRotateAnimation, &QVariantAnimation::finished, this, &WbViewpoint::resetAnimations);
    mRotateAnimation->start();
  } else {
    unlock();
    mOrientation->setValue(targetRotation);
    emit refreshRequired();
  }
}

void WbViewpoint::resetAnimations() {
  delete mTranslateAnimation;
  mTranslateAnimation = NULL;

  delete mRotateAnimation;
  mRotateAnimation = NULL;

  delete mOrbitAnimation;
  mOrbitAnimation = NULL;

  mOrbitRadius = 0.0;
  unlock();
  unlockRotationCenter();
}

void WbViewpoint::translateAnimationStep(const QVariant &value) {
  mPosition->setValue(mInitialMoveToPosition + value.toDouble() * mMoveToDirection);
  emit refreshRequired();
}

void WbViewpoint::rotateAnimationStep(const QVariant &value) {
  WbQuaternion slerpedQuaternion(
    WbQuaternion::slerp(mInitialOrientationQuaternion, mFinalOrientationQuaternion, value.toDouble()));
  slerpedQuaternion.normalize();
  // deal with numerical errors when slerping to identity quaternion
  if (WbRotation(slerpedQuaternion).direction().isNan())
    mOrientation->setValue(WbRotation(mFinalOrientationQuaternion));
  else
    mOrientation->setValue(WbRotation(slerpedQuaternion));
  emit refreshRequired();
}

void WbViewpoint::translateOrbitAnimationStep(const QVariant &value) {
  WbQuaternion slerpedQuaternion(WbQuaternion::slerp(mInitialOrbitQuaternion, mFinalOrbitQuaternion, value.toDouble()));
  mPosition->setValue(mRotationCenter + (mCenterToViewpointUnitVector * WbMatrix3(slerpedQuaternion)) * mOrbitRadius);
}

void WbViewpoint::rotateOrbitAnimationStep(const QVariant &value) {
  WbRotation normalisedRotation = mOrientation->value();
  normalisedRotation.normalizeAxis();
  mOrientation->setValue(normalisedRotation);
  lookAt(mRotationCenter, mOrientation->value().up());
  emit refreshRequired();
}

void WbViewpoint::lookAtAnimationStep(const QVariant &value) {
  WbQuaternion slerpedQuaternion(WbQuaternion::slerp(mLookAtInitialQuaternion, mLookAtFinalQuaternion, value.toDouble()));
  slerpedQuaternion.normalize();
  // deal with numerical errors when slerping to identity quaternion
  if (WbRotation(slerpedQuaternion).direction().isNan())
    mOrientation->setValue(WbRotation(mLookAtFinalQuaternion));
  else
    mOrientation->setValue(WbRotation(slerpedQuaternion));
  emit refreshRequired();
}

void WbViewpoint::exportNodeFields(WbVrmlWriter &writer) const {
  WbBaseNode::exportNodeFields(writer);

  if (writer.isX3d()) {
    writer << " exposure=\'" << mExposure->value() << "\'";
    writer << " bloomThreshold=\'" << mBloomThreshold->value() << "\'";
    writer << " zNear=\'" << mNear->value() << "\'";
    writer << " followSmoothness=\'" << mFollowSmoothness->value() << "\'";
    if (mFollowedSolid)
      writer << " followedId=\'n" << QString::number(mFollowedSolid->uniqueId()) << "\'";
  }
}<|MERGE_RESOLUTION|>--- conflicted
+++ resolved
@@ -126,11 +126,7 @@
   // backward compatibility
   WbSFBool *followOrientation = findSFBool("followOrientation");
   if (followOrientation->value()) {
-<<<<<<< HEAD
-    warn("Deprecated 'followOrientation' field, please use the 'followType' field instead.");
-=======
     parsingWarn("Deprecated 'followOrientation' field, please use the 'followType' field instead.");
->>>>>>> 01e08210
     if (mFollowType->value() == "Tracking Shot") {
       mFollowType->setValue("Mounted Shot");
       followOrientation->setValue(false);
@@ -743,11 +739,7 @@
   if (!mIsLocked) {
     int type = followStringToType(mFollowType->value());
     if (type == FOLLOW_PAN_AND_TILT)
-<<<<<<< HEAD
-      lookAt(mFollowedSolid->position(), -WbWorld::instance()->worldInfo()->gravity().normalized());
-=======
       lookAt(mFollowedSolid->position(), WbWorld::instance()->worldInfo()->upVector());
->>>>>>> 01e08210
     else if (type == FOLLOW_MOUNTED) {
       // Update Orientation
       WbMatrix3 solidRotation = mFollowedSolid->rotationMatrix() * mFollowedSolidReferenceRotation.transposed();
