--- conflicted
+++ resolved
@@ -63,13 +63,8 @@
   bool hasAvalidBoundingObject() const { return boundingObject() && boundingObject()->isAValidBoundingObject(); }
 
   // for wb_supervisor_simulation_reset_physics()
-<<<<<<< HEAD
   virtual void resetPhysics(bool recursive = true) {}
-  virtual void pausePhysics() {}
-=======
-  virtual void resetPhysics() {}
   virtual void pausePhysics(bool resumeAutomatically = false) {}
->>>>>>> 63036ce2
   virtual void resumePhysics() {}
 
   // handle artifical moves triggered by the user or a Supervisor
