// Copyright 1996-2020 Cyberbotics Ltd.
//
// Licensed under the Apache License, Version 2.0 (the "License");
// you may not use this file except in compliance with the License.
// You may obtain a copy of the License at
//
//     http://www.apache.org/licenses/LICENSE-2.0
//
// Unless required by applicable law or agreed to in writing, software
// distributed under the License is distributed on an "AS IS" BASIS,
// WITHOUT WARRANTIES OR CONDITIONS OF ANY KIND, either express or implied.
// See the License for the specific language governing permissions and
// limitations under the License.

#include "WbMultimediaStreamingServer.hpp"

#include "WbDragViewpointEvent.hpp"
#include "WbMainWindow.hpp"
#include "WbMultimediaStreamingLimiter.hpp"
#include "WbRobot.hpp"
#include "WbSimulationState.hpp"
#include "WbSimulationWorld.hpp"
#include "WbView3D.hpp"
#include "WbViewpoint.hpp"
#include "WbWorld.hpp"
#include "WbWrenPicker.hpp"

#include <QtCore/QBuffer>
#include <QtCore/QJsonDocument>
#include <QtCore/QJsonObject>
#include <QtGui/QMouseEvent>
#include <QtWebSockets/QWebSocket>

static WbView3D *gView3D = NULL;

WbMultimediaStreamingServer::WbMultimediaStreamingServer() :
  WbStreamingServer(),
  mImageWidth(-1),
  mImageHeight(-1),
<<<<<<< HEAD
  mFrameRate(50),
  mLimiter(NULL),
  mAverageBytesToWrite(0),
  mSentImagesCount(0),
  mFullResolutionOnPause(0),
=======
  mQuality(-1),
>>>>>>> 0aa498a8
  mTouchEventObjectPicked(false) {
  WbMatter::enableShowMatterCenter(false);
}

WbMultimediaStreamingServer::~WbMultimediaStreamingServer() {
  mTcpClients.clear();
  delete mLimiter;
}

void WbMultimediaStreamingServer::setView3D(WbView3D *view3D) {
  gView3D = view3D;
  gView3D->setVideoStreamingServer(this);
}

void WbMultimediaStreamingServer::start(int port) {
  WbStreamingServer::start(port);
  WbLog::info(
    tr("Webots multimedia streamer started: resolution %1x%2 on port %3").arg(mImageWidth).arg(mImageHeight).arg(port));
<<<<<<< HEAD
=======

>>>>>>> 0aa498a8
  mWriteTimer.setSingleShot(true);
  connect(&mWriteTimer, &QTimer::timeout, this, &WbMultimediaStreamingServer::sendImageOnTimeout);
}

void WbMultimediaStreamingServer::sendTcpRequestReply(const QString &requestedUrl, QTcpSocket *socket) {
  if (requestedUrl != "mjpeg")
    return;
  socket->readAll();

  static const QByteArray &contentType = ("HTTP/1.0 200 OK\r\nServer: Webots\r\nConnection: close\r\nMax-Age: 0\r\n"
                                          "Expires: 0\r\nCache-Control: no-cache, private\r\nPragma: no-cache\r\n"
                                          "Content-Type: multipart/x-mixed-replace; boundary=WebotsFrame\r\n\r\n");
  socket->write(contentType);
  connect(socket, &QTcpSocket::disconnected, this, &WbMultimediaStreamingServer::removeTcpClient);
  mTcpClients.append(socket);
  // if available immediately send the latest image to the client
  if (mUpdateTimer.isValid())
    sendLastImage(socket);
  else if (WbSimulationState::instance()->isPaused())
    // request new image if none has been generated yet
    gView3D->refresh();

  mLimiterTimer.setInterval(1000);
  mLimiterTimer.start();
  connect(&mLimiterTimer, &QTimer::timeout, this, &WbMultimediaStreamingServer::processLimiterTimout);
}

void WbMultimediaStreamingServer::removeTcpClient() {
  QTcpSocket *client = qobject_cast<QTcpSocket *>(sender());
  if (client)
    mTcpClients.removeAll(client);
}

bool WbMultimediaStreamingServer::isNewFrameNeeded() const {
  if (!isActive() || mTcpClients.isEmpty())
    return false;

  if (!mUpdateTimer.isValid() || WbSimulationState::instance()->isPaused())
    return true;

  const qint64 msecs = mUpdateTimer.elapsed();
<<<<<<< HEAD
  return msecs >= mFrameRate;  // maximum update frame rate
=======
  return msecs >= 50;  // maximum update frame rate
>>>>>>> 0aa498a8
}

void WbMultimediaStreamingServer::sendImage(const QImage &image) {
  const double simulationTime = WbSimulationState::instance()->time();
  sendToClients(QString("time: %1").arg(simulationTime));

  QBuffer bufferJpeg(&mSceneImage);
  bufferJpeg.open(QIODevice::WriteOnly);
  image.save(&bufferJpeg, "JPG", mQuality);

  const qint64 msecs = mUpdateTimer.elapsed();
  if (mUpdateTimer.isValid() && WbSimulationState::instance()->isPaused() && msecs < 100)  // postpone sending image
    mWriteTimer.start(100 - msecs);
  else
    sendImageOnTimeout();
}

<<<<<<< HEAD
  const qint64 msecs = mUpdateTimer.elapsed();
  if (WbSimulationState::instance()->isPaused() && msecs < mFrameRate)
    mWriteTimer.start(2 * mFrameRate - msecs);
  else
    sendImageOnTimeout();
}

void WbMultimediaStreamingServer::sendImageOnTimeout() {
  mWriteTimer.stop();

=======
void WbMultimediaStreamingServer::sendImageOnTimeout() {
  mWriteTimer.stop();
>>>>>>> 0aa498a8
  sendLastImage();
  if (WbSimulationState::instance()->isPaused())
    // force the update on the client side
    // note that on Firefox it is enough to send the boundary line without image
    // but this trick doesn't work on Chrome
    sendLastImage();
  mUpdateTimer.restart();
}

void WbMultimediaStreamingServer::processLimiterTimout() {
  if (mFullResolutionOnPause == 2)
    return;
  if (mLimiter->isStopped()) {
    if (mTcpClients[0]->bytesToWrite() == 0)
      mLimiter->resetStop();
    return;
  }
  if (mSentImagesCount == 0) {
    if (WbSimulationState::instance()->isPaused() && mFullResolutionOnPause != 2 && mLimiter->resolutionFactor() > 1) {
      // nothing sent since a while
      // send one image in full resolution
      mFullResolutionOnPause = 2;
      const QSize &fullSize(mLimiter->fullResolution());
      cMainWindow->setView3DSize(fullSize);
    }
    mLimiter->resetStop();
    return;
  }

  double bytes;
  if (mSentImagesCount > 0)
    bytes = ((double) mAverageBytesToWrite) / mSentImagesCount;
  else
    bytes = 0;
  updateStreamingParameters(bytes / mSceneImage.size());
}

void WbMultimediaStreamingServer::updateStreamingParameters(int skippedImagesCount) {
  mLimiter->recomputeStreamingLimits(skippedImagesCount);
  if (mFullResolutionOnPause > 0 || mLimiter->resolutionChanged()) {
    const QSize &newSize(mLimiter->resolution());
    cMainWindow->setView3DSize(newSize);
    mFullResolutionOnPause = 0;
  }
  mFrameRate = mLimiter->frameRate();
  mAverageBytesToWrite = 0;
  mSentImagesCount = 0;
}

void WbMultimediaStreamingServer::sendLastImage(QTcpSocket *client) {
  if (client && (client->state() != QAbstractSocket::ConnectedState || !client->isValid()))
    return;

  if (mLimiter->isStopped()) {
    if (mTcpClients[0]->bytesToWrite() == 0) {
      mLimiter->resetStop();
    } else
      return;
  }

  mAverageBytesToWrite += mTcpClients[0]->bytesToWrite();
  mSentImagesCount++;

  const QByteArray &boundaryString =
    QString("--WebotsFrame\r\nContent-Type: image/jpeg\r\nContent-Length: %1\r\n\r\n").arg(mSceneImage.length()).toUtf8();
  QList<QTcpSocket *> clients;
  if (client)
    clients << client;
  else
    clients = mTcpClients;
  foreach (QTcpSocket *client, clients) {
    client->write(boundaryString);
    client->write(mSceneImage);
    client->write(QByteArray("\r\n"));
    client->flush();
  }
}

void WbMultimediaStreamingServer::sendContextMenuInfo(const WbMatter *node) {
  QJsonObject object;
  object.insert("name", node->name());
  object.insert("docUrl", node->documentationUrl());
  const WbRobot *robot = dynamic_cast<const WbRobot *>(node);
  object.insert("controller", robot ? robot->controllerName() : "");
  const WbSolid *const solid = dynamic_cast<const WbSolid *>(node);
  if (solid) {
    const WbViewpoint *viewpoint = WbWorld::instance()->viewpoint();
    const bool isFollowed = viewpoint->isFollowed(solid);
    object.insert("follow", isFollowed ? viewpoint->followType() : 0);
  } else
    object.insert("follow", -1);
  QJsonDocument jsonDocument(object);
  sendToClients("context menu: " + jsonDocument.toJson(QJsonDocument::Compact));
}

void WbMultimediaStreamingServer::processTextMessage(QString message) {
  QWebSocket *client = qobject_cast<QWebSocket *>(sender());
  mFullResolutionOnPause = 1;

  if (message.startsWith("mouse")) {
    int action, button, buttons, x, y, modifiers, wheel;
    QString skip;  // will receive "mouse"
    QTextStream(&message) >> skip >> action >> button >> buttons >> x >> y >> modifiers >> wheel;
    const QPointF point(x, y);
    const Qt::MouseButtons buttonsPressed = ((buttons & 1) ? Qt::LeftButton : Qt::NoButton) |
                                            ((buttons & 2) ? Qt::RightButton : Qt::NoButton) |
                                            ((buttons & 4) ? Qt::MiddleButton : Qt::NoButton);
    const Qt::KeyboardModifiers keyboardModifiers = ((modifiers & 1) ? Qt::ShiftModifier : Qt::NoModifier) |
                                                    ((modifiers & 2) ? Qt::ControlModifier : Qt::NoModifier) |
                                                    ((modifiers & 4) ? Qt::AltModifier : Qt::NoModifier);
    if (action <= 1) {
      QInputEvent::Type type;
      Qt::MouseButton buttonPressed;
      if (action == 0) {
        type = QEvent::MouseMove;
        buttonPressed = Qt::NoButton;
      } else {
        switch (button) {
          case 1:
            buttonPressed = Qt::LeftButton;
            break;
          case 2:
            buttonPressed = Qt::RightButton;
            break;
          case 3:
            buttonPressed = Qt::MiddleButton;
            break;
          default:
            buttonPressed = Qt::NoButton;
            break;
        }
        if (action == -1)
          type = QEvent::MouseButtonPress;
        else if (action == 1)
          type = QEvent::MouseButtonRelease;
        else
          type = QEvent::MouseMove;
      }
      QMouseEvent event(type, point, buttonPressed, buttonsPressed, keyboardModifiers);
      if (gView3D) {
        const WbMatter *contextMenuNode = gView3D->remoteMouseEvent(&event);
        if (contextMenuNode)
          sendContextMenuInfo(contextMenuNode);
      }
    } else if (action == 2) {
      wheel = -wheel;  // Wheel delta is inverted in JS and Webots
      QWheelEvent wheelEvent(point, point, QPoint(), QPoint(), wheel, Qt::Vertical, buttonsPressed, keyboardModifiers);
      if (gView3D)
        gView3D->remoteWheelEvent(&wheelEvent);
    }
  } else if (message.startsWith("touch")) {
    int action, eventType, x, y;
    QString skip;  // will receive "touch"
    QTextStream stream(&message);
    stream >> skip >> action >> eventType;
    const QPointF point(x, y);
    if (action == -1) {  // store touch event center
      stream >> x >> y;
      WbWrenPicker picker;
      picker.pick(x, y);
      WbVector3 screenCoords = picker.screenCoordinates();
      screenCoords[0] = (screenCoords[0] / mImageWidth) * 2 - 1;
      screenCoords[1] = (screenCoords[1] / mImageHeight) * 2 - 1;
      mTouchEventObjectPicked = picker.selectedId() != -1;
      WbViewpoint *viewpoint = WbWorld::instance()->viewpoint();
      viewpoint->toWorld(screenCoords, mTouchEventRotationCenter);
      if (eventType == 2) {
        double distanceToPickPosition;
        if (mTouchEventObjectPicked)
          distanceToPickPosition = (viewpoint->position()->value() - viewpoint->rotationCenter()).length();
        else
          distanceToPickPosition = viewpoint->position()->value().length();
        if (distanceToPickPosition < 0.001)
          distanceToPickPosition = 0.001;
        mTouchEventZoomScale =
          distanceToPickPosition * 2 * tan(viewpoint->fieldOfView()->value() / 2) / std::max(mImageWidth, mImageHeight);
      } else
        mTouchEventZoomScale = 1.0;
    } else if (action == 0 && eventType == 1) {  // touch rotate event
      stream >> x >> y;
      WbRotateViewpointEvent::applyToViewpoint(QPoint(x, y), mTouchEventRotationCenter,
                                               -WbWorld::instance()->worldInfo()->gravityUnitVector(), mTouchEventObjectPicked,
                                               WbWorld::instance()->viewpoint());

      gView3D->refresh();
    } else if (action == 0 && eventType == 2) {  // touch zoom/tilt event
      double tiltAngle, zoom;
      stream >> tiltAngle >> zoom;
      WbZoomAndRotateViewpointEvent::applyToViewpoint(tiltAngle, zoom, mTouchEventZoomScale, WbWorld::instance()->viewpoint());
      gView3D->refresh();
    }
  } else if (message.startsWith("mjpeg: ")) {
    const QStringList &resolution = message.mid(7).split("x");
    const int width = resolution[0].toInt();
    const int height = resolution[1].toInt();
    WbLog::info(
      tr("Streaming server: New client [%1] (%2 connected client(s)).").arg(clientToId(client)).arg(mWebSocketClients.size()));
    QString args;
    if ((mImageWidth <= 0 && mImageHeight <= 0) || client == mWebSocketClients.first()) {
      cMainWindow->setView3DSize(QSize(width, height));
      mImageWidth = width;
      mImageHeight = height;
      WbLog::info(tr("Streaming server: Resolution changed to %1x%2.").arg(width).arg(height));
      delete mLimiter;
      mLimiter = new WbMultimediaStreamingLimiter(QSize(mImageWidth, mImageHeight), 50);
    } else {
      // Video streamer already initialized
      WbLog::info(tr("Streaming server: Ignored new client request of resolution: %1x%2.").arg(width).arg(height));
      args = QString("%1 %2").arg(mImageWidth).arg(mImageHeight);
    }
    client->sendTextMessage(QString("multimedia: /mjpeg %2 %3").arg(simulationStateString()).arg(args));
    const QString &stateMessage = simulationStateString();
    if (!stateMessage.isEmpty())
      client->sendTextMessage(stateMessage);
    sendWorldToClient(client);
  } else if (message.startsWith("resize: ")) {
    if (client == mWebSocketClients.first()) {
      const QStringList &resolution = message.mid(8).split("x");
      mImageWidth = resolution[0].toInt();
      mImageHeight = resolution[1].toInt();
      WbLog::info(tr("Streaming server: Client resize: new resolution %1x%2.").arg(mImageWidth).arg(mImageHeight));
      cMainWindow->setView3DSize(QSize(mImageWidth, mImageHeight));
      sendToClients(QString("resize: %1 %2").arg(mImageWidth).arg(mImageHeight));
      mLimiter->resetResolution(QSize(mImageWidth, mImageHeight));
    } else
      WbLog::info(tr("Streaming server: Invalid client resize: only the first connected client can resize the simulation."));
  } else if (message.startsWith("follow: ")) {
    const int separatorIndex = message.indexOf(',');
    const QString &mode = message.mid(8, separatorIndex - 8);
    const QString &solidId = message.mid(separatorIndex + 1);
    WbSolid *const solid = WbSolid::findSolidFromUniqueName(solidId);
    WbViewpoint *const viewpoint = WbWorld::instance()->viewpoint();
    if (viewpoint->followedSolid())
      viewpoint->terminateFollowUp();
    if (solid) {
      viewpoint->setFollowType(mode.toInt());
      viewpoint->startFollowUp(solid, true);
    }
  } else if (message.startsWith("quality: ")) {
    bool ok;
    const int newQuality = message.mid(9).toInt(&ok);
    if (ok)
      mQuality = newQuality;
  } else
    WbStreamingServer::processTextMessage(message);
}<|MERGE_RESOLUTION|>--- conflicted
+++ resolved
@@ -37,15 +37,11 @@
   WbStreamingServer(),
   mImageWidth(-1),
   mImageHeight(-1),
-<<<<<<< HEAD
   mFrameRate(50),
   mLimiter(NULL),
   mAverageBytesToWrite(0),
   mSentImagesCount(0),
   mFullResolutionOnPause(0),
-=======
-  mQuality(-1),
->>>>>>> 0aa498a8
   mTouchEventObjectPicked(false) {
   WbMatter::enableShowMatterCenter(false);
 }
@@ -64,10 +60,6 @@
   WbStreamingServer::start(port);
   WbLog::info(
     tr("Webots multimedia streamer started: resolution %1x%2 on port %3").arg(mImageWidth).arg(mImageHeight).arg(port));
-<<<<<<< HEAD
-=======
-
->>>>>>> 0aa498a8
   mWriteTimer.setSingleShot(true);
   connect(&mWriteTimer, &QTimer::timeout, this, &WbMultimediaStreamingServer::sendImageOnTimeout);
 }
@@ -89,10 +81,6 @@
   else if (WbSimulationState::instance()->isPaused())
     // request new image if none has been generated yet
     gView3D->refresh();
-
-  mLimiterTimer.setInterval(1000);
-  mLimiterTimer.start();
-  connect(&mLimiterTimer, &QTimer::timeout, this, &WbMultimediaStreamingServer::processLimiterTimout);
 }
 
 void WbMultimediaStreamingServer::removeTcpClient() {
@@ -109,11 +97,7 @@
     return true;
 
   const qint64 msecs = mUpdateTimer.elapsed();
-<<<<<<< HEAD
   return msecs >= mFrameRate;  // maximum update frame rate
-=======
-  return msecs >= 50;  // maximum update frame rate
->>>>>>> 0aa498a8
 }
 
 void WbMultimediaStreamingServer::sendImage(const QImage &image) {
@@ -122,16 +106,8 @@
 
   QBuffer bufferJpeg(&mSceneImage);
   bufferJpeg.open(QIODevice::WriteOnly);
-  image.save(&bufferJpeg, "JPG", mQuality);
-
-  const qint64 msecs = mUpdateTimer.elapsed();
-  if (mUpdateTimer.isValid() && WbSimulationState::instance()->isPaused() && msecs < 100)  // postpone sending image
-    mWriteTimer.start(100 - msecs);
-  else
-    sendImageOnTimeout();
-}
-
-<<<<<<< HEAD
+  image.save(&bufferJpeg, "JPG");
+
   const qint64 msecs = mUpdateTimer.elapsed();
   if (WbSimulationState::instance()->isPaused() && msecs < mFrameRate)
     mWriteTimer.start(2 * mFrameRate - msecs);
@@ -142,10 +118,6 @@
 void WbMultimediaStreamingServer::sendImageOnTimeout() {
   mWriteTimer.stop();
 
-=======
-void WbMultimediaStreamingServer::sendImageOnTimeout() {
-  mWriteTimer.stop();
->>>>>>> 0aa498a8
   sendLastImage();
   if (WbSimulationState::instance()->isPaused())
     // force the update on the client side
@@ -243,7 +215,6 @@
 
 void WbMultimediaStreamingServer::processTextMessage(QString message) {
   QWebSocket *client = qobject_cast<QWebSocket *>(sender());
-  mFullResolutionOnPause = 1;
 
   if (message.startsWith("mouse")) {
     int action, button, buttons, x, y, modifiers, wheel;
@@ -384,11 +355,6 @@
       viewpoint->setFollowType(mode.toInt());
       viewpoint->startFollowUp(solid, true);
     }
-  } else if (message.startsWith("quality: ")) {
-    bool ok;
-    const int newQuality = message.mid(9).toInt(&ok);
-    if (ok)
-      mQuality = newQuality;
   } else
     WbStreamingServer::processTextMessage(message);
 }