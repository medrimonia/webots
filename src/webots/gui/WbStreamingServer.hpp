// Copyright 1996-2020 Cyberbotics Ltd.
//
// Licensed under the Apache License, Version 2.0 (the "License");
// you may not use this file except in compliance with the License.
// You may obtain a copy of the License at
//
//     http://www.apache.org/licenses/LICENSE-2.0
//
// Unless required by applicable law or agreed to in writing, software
// distributed under the License is distributed on an "AS IS" BASIS,
// WITHOUT WARRANTIES OR CONDITIONS OF ANY KIND, either express or implied.
// See the License for the specific language governing permissions and
// limitations under the License.

#ifndef WB_STREAMING_SERVER_HPP
#define WB_STREAMING_SERVER_HPP

#include <QtCore/QObject>

#include <QtCore/QList>

#include "WbLog.hpp"

class QTcpSocket;
class QWebSocket;
class QWebSocketServer;

class WbMainWindow;
class WbNode;
class WbRobot;
class WbStreamingTcpServer;
class WbView3D;

class WbStreamingServer : public QObject {
  Q_OBJECT

public:
  WbStreamingServer();
  virtual ~WbStreamingServer();

  void startFromCommandLine(const QString &argument);
  void setView3D(WbView3D *);
  void setMainWindow(WbMainWindow *mainWindow);

protected slots:
  void newWorld();
  virtual void deleteWorld();
  virtual void processTextMessage(QString);
  virtual void propagateNodeAddition(WbNode *node);
  virtual void sendUpdatePackageToClients();

protected:
  virtual void start(int port);
  virtual void create(int port);
  virtual void stop();
  virtual bool prepareWorld();
  virtual void connectNewRobot(const WbRobot *robot);
  virtual void sendWorldToClient(QWebSocket *client);
  virtual void sendTcpRequestReply(const QString &requestedUrl, QTcpSocket *socket) = 0;

  bool isActive() const { return mWebSocketServer != NULL; }
  void destroy();
  void resetSimulation();
  void computeEditableControllers();
  void sendToClients(const QString &message = "");
  void sendActivityPulse() const;
  void pauseClientIfNeeded(QWebSocket *client);

  QList<QWebSocket *> mWebSocketClients;
  double mPauseTimeout;

  static QString clientToId(QWebSocket *client);
  static QString simulationStateString();
  static WbMainWindow *cMainWindow;

private slots:
  void setWorldLoadingProgress(const int progress);
  void setWorldLoadingStatus(const QString &status) { mCurrentWorldLoadingStatus = status; }
  void onNewWebSocketConnection();
  void onNewTcpConnection();
  void onNewTcpData();
  void socketDisconnected();
  void propagateWebotsLogToClients(WbLog::Level level, const QString &message, bool popup);
  void propagateControllerLogToClients(WbLog::Level level, const QString &message, bool popup);
<<<<<<< HEAD
  void propagateSimulationStateChange();
  void sendLabelUpdate(const QString &labelDescription);
=======
  void propagateSimulationStateChange() const;
>>>>>>> e00c1cd6
  void sendToJavascript(const QByteArray &string);

private:
  void toggleAction(bool serverIsCreated);
  bool isControllerEditAllowed(const QString &controller);
  void sendFileToClient(QWebSocket *client, const QString &type, const QString &folder, const QString &path,
                        const QString &filename);
  void sendWorldStateToClient(QWebSocket *client, const QString &state);
  void propagateLogToClients(WbLog::Level level, const QString &message);
  bool isControllerMessageIgnored(const QString &pattern, const QString &message) const;

  QWebSocketServer *mWebSocketServer;
  WbStreamingTcpServer *mTcpServer;
  QStringList mEditableControllers;
  qint64 mLastUpdateTime;

  QString mCurrentWorldLoadingStatus;
  QString mMessageToClients;
  bool mMonitorActivity;
  bool mDisableTextStreams;
  bool mSsl;
  bool mControllerEdit;
};

#endif<|MERGE_RESOLUTION|>--- conflicted
+++ resolved
@@ -82,12 +82,7 @@
   void socketDisconnected();
   void propagateWebotsLogToClients(WbLog::Level level, const QString &message, bool popup);
   void propagateControllerLogToClients(WbLog::Level level, const QString &message, bool popup);
-<<<<<<< HEAD
-  void propagateSimulationStateChange();
-  void sendLabelUpdate(const QString &labelDescription);
-=======
   void propagateSimulationStateChange() const;
->>>>>>> e00c1cd6
   void sendToJavascript(const QByteArray &string);
 
 private:
