// Copyright 1996-2018 Cyberbotics Ltd.
//
// Licensed under the Apache License, Version 2.0 (the "License");
// you may not use this file except in compliance with the License.
// You may obtain a copy of the License at
//
//     http://www.apache.org/licenses/LICENSE-2.0
//
// Unless required by applicable law or agreed to in writing, software
// distributed under the License is distributed on an "AS IS" BASIS,
// WITHOUT WARRANTIES OR CONDITIONS OF ANY KIND, either express or implied.
// See the License for the specific language governing permissions and
// limitations under the License.

#include "WbPreferencesDialog.hpp"

#include "WbApplication.hpp"
#include "WbLineEdit.hpp"
#include "WbMessageBox.hpp"
#include "WbNetwork.hpp"
#include "WbPreferences.hpp"
#include "WbStandardPaths.hpp"
#include "WbSysInfo.hpp"
#include "WbTranslator.hpp"

#include <QtCore/QDir>
#include <QtCore/QStringList>
#include <QtCore/QTextStream>
#include <QtCore/QThread>
#include <QtNetwork/QNetworkProxy>

#include <QtWidgets/QButtonGroup>
#include <QtWidgets/QCheckBox>
#include <QtWidgets/QComboBox>
#include <QtWidgets/QDialog>
#include <QtWidgets/QDialogButtonBox>
#include <QtWidgets/QFontDialog>
#include <QtWidgets/QFormLayout>
#include <QtWidgets/QLabel>
#include <QtWidgets/QMainWindow>
#include <QtWidgets/QPushButton>
#include <QtWidgets/QRadioButton>
#include <QtWidgets/QVBoxLayout>

static QStringList gStartupModes;

WbPreferencesDialog::WbPreferencesDialog(QWidget *parent, const QString &defaultTab) : QDialog(parent) {
  setWindowTitle(tr("Preferences"));

  gStartupModes.clear();
  gStartupModes << "Pause"
                << "Real-time"
                << "Run"
                << "Fast";

  mTabWidget = new QTabWidget(this);
  mTabWidget->addTab(createGeneralTab(), tr("General"));
  mTabWidget->addTab(createOpenGLTab(), tr("OpenGL"));
  mTabWidget->addTab(createNetworkTab(), tr("Network Proxy"));

  for (int i = 0; i < mTabWidget->count(); ++i) {
    if (mTabWidget->tabText(i) == defaultTab) {
      mTabWidget->setCurrentIndex(i);
      break;
    }
  }

  mButtonBox = new QDialogButtonBox(QDialogButtonBox::Ok | QDialogButtonBox::Cancel, Qt::Horizontal, this);
  connect(mButtonBox, &QDialogButtonBox::accepted, this, &WbPreferencesDialog::accept);
  connect(mButtonBox, &QDialogButtonBox::rejected, this, &WbPreferencesDialog::reject);

  QVBoxLayout *mainLayout = new QVBoxLayout(this);
  mainLayout->addWidget(mTabWidget);
  mainLayout->addWidget(mButtonBox);

  WbPreferences *prefs = WbPreferences::instance();
  connect(this, &WbPreferencesDialog::changedByUser, prefs, &WbPreferences::changedByUser);

  // general tab
  int index = gStartupModes.indexOf(prefs->value("General/startupMode").toString());
  mStartupModeCombo->setCurrentIndex(index != -1 ? index : 0);
  mEditorFontEdit->setText(prefs->value("Editor/font").toString());
  mNumberOfThreads = prefs->value("General/numberOfThreads", 1).toInt();
  mNumberOfThreadsCombo->setCurrentIndex(mNumberOfThreads - 1);
  mPythonCommand->setText(prefs->value("General/pythonCommand").toString());
  mExtraProjectPath->setText(prefs->value("General/extraProjectPath").toString());
  mTelemetryCheckBox->setChecked(prefs->value("General/telemetry").toBool());
  mCheckWebotsUpdateCheckBox->setChecked(prefs->value("General/checkWebotsUpdateOnStartup").toBool());
  mDisableSaveWarningCheckBox->setChecked(prefs->value("General/disableSaveWarning").toBool());

  // openGL tab
  mAmbientOcclusionCombo->setCurrentIndex(prefs->value("OpenGL/GTAO", 2).toInt());
  mTextureQualityCombo->setCurrentIndex(prefs->value("OpenGL/textureQuality", 2).toInt());

  mDisableShadowsCheckBox->setChecked(prefs->value("OpenGL/disableShadows").toBool());
  mDisableAntiAliasingCheckBox->setChecked(prefs->value("OpenGL/disableAntiAliasing").toBool());

  // network tab
  mHttpProxySocks5CheckBox->setChecked(prefs->value("Network/httpProxyType").toInt() == QNetworkProxy::Socks5Proxy);
  mHttpProxyHostName->setText(prefs->value("Network/httpProxyHostName").toString());
  const int port = prefs->value("Network/httpProxyPort", 0).toInt();
  if (port > 0)
    mHttpProxyPort->setText(QString::number(port));
  mHttpProxyUsername->setText(prefs->value("Network/httpProxyUsername").toString());
  mHttpProxyPassword->setText(prefs->value("Network/httpProxyPassword").toString());
  mLanguageCombo->setFocus();
}

WbPreferencesDialog::~WbPreferencesDialog() {
}

void WbPreferencesDialog::accept() {
  WbPreferences *prefs = WbPreferences::instance();

  // Inform when restarting Webots is required
  bool willRestart = false;
  const QString &languageKey = WbTranslator::instance()->findKey(mLanguageCombo->currentText());
  if (languageKey != prefs->value("General/language") ||
      prefs->value("General/theme").toString() != mValidThemeFilenames.at(mThemeCombo->currentIndex()) ||
<<<<<<< HEAD
      prefs->value("General/extraProjectPath").toString() != mExtraProjectPath->text() ||
      prefs->value("OpenGL/disableCameraAntiAliasing").toBool() != mDisableCameraAntiAliasingCheckBox->isChecked()) {
=======
      prefs->value("OpenGL/disableAntiAliasing").toBool() != mDisableAntiAliasingCheckBox->isChecked()) {
>>>>>>> 4c9967a4
    willRestart = WbMessageBox::question(
                    tr("You have changed some settings which require Webots to be restarted. Restart Webots Now?"), this,
                    tr("Restart Now?"), QMessageBox::Yes, QMessageBox::Yes | QMessageBox::No) == QMessageBox::Yes;
  }
  if (!willRestart && prefs->value("OpenGL/textureQuality", 2).toInt() != mTextureQualityCombo->currentIndex())
    WbMessageBox::info(tr("The new texture quality will be applied next time the world is loaded."), this);
  // Inform the user about possible issues with multi-threading
  if (mNumberOfThreadsCombo->currentIndex() + 1 != mNumberOfThreads && mNumberOfThreadsCombo->currentIndex() != 0)
    WbMessageBox::warning(
      tr("Physics multi-threading is enabled. "
         "This can have a noticeable impact on the simulation speed (negative or positive depending on the simulated world). "
         "In case of multi-threading, simulation replicability is not guaranteed. "),
      this);

  // general tab
  prefs->setValue("General/startupMode", gStartupModes.value(mStartupModeCombo->currentIndex()));
  prefs->setValue("Editor/font", mEditorFontEdit->text());
  prefs->setValue("General/language", languageKey);
  prefs->setValue("General/theme", mValidThemeFilenames.at(mThemeCombo->currentIndex()));
  prefs->setValue("General/numberOfThreads", mNumberOfThreadsCombo->currentIndex() + 1);
  prefs->setValue("General/pythonCommand", mPythonCommand->text());
  prefs->setValue("General/extraProjectPath", mExtraProjectPath->text());
  prefs->setValue("General/telemetry", mTelemetryCheckBox->isChecked());
  prefs->setValue("General/checkWebotsUpdateOnStartup", mCheckWebotsUpdateCheckBox->isChecked());
  prefs->setValue("General/disableSaveWarning", mDisableSaveWarningCheckBox->isChecked());

  // openGL
  prefs->setValue("OpenGL/GTAO", mAmbientOcclusionCombo->currentIndex());
  prefs->setValue("OpenGL/textureQuality", mTextureQualityCombo->currentIndex());
  prefs->setValue("OpenGL/disableShadows", mDisableShadowsCheckBox->isChecked());
  prefs->setValue("OpenGL/disableAntiAliasing", mDisableAntiAliasingCheckBox->isChecked());

  // network
  enum QNetworkProxy::ProxyType type;
  const bool changed =
    (prefs->value("Network/httpProxyHostName").toString() != mHttpProxyHostName->text()) ||
    (prefs->value("Network/httpProxyPort").toString() != mHttpProxyPort->text()) ||
    (prefs->value("Network/httpProxyUsername").toString() != mHttpProxyUsername->text()) ||
    (prefs->value("Network/httpProxyPassword").toString() != mHttpProxyPassword->text()) ||
    ((prefs->value("Network/httpProxyType").toInt() == QNetworkProxy::Socks5Proxy) != mHttpProxySocks5CheckBox->isChecked());
  if (mHttpProxyHostName->text().isEmpty())  // if any setting was changed and hostname is empty, init from default system proxy
    type = changed ? QNetworkProxy::DefaultProxy : QNetworkProxy::NoProxy;  // otherwise, don't use any proxy
  else if (mHttpProxySocks5CheckBox->isChecked())
    type = QNetworkProxy::Socks5Proxy;
  else
    type = QNetworkProxy::HttpProxy;
  prefs->setValue("Network/httpProxyType", type);
  prefs->setValue("Network/httpProxyHostName", mHttpProxyHostName->text());
  bool ok;
  int port = mHttpProxyPort->text().toInt(&ok);
  if (!ok)
    port = 0;
  prefs->setValue("Network/httpProxyPort", port);
  prefs->setValue("Network/httpProxyUsername", mHttpProxyUsername->text());
  prefs->setValue("Network/httpProxyPassword", mHttpProxyPassword->text());
  prefs->sync();
  if (changed)
    WbNetwork::instance()->setProxy();
  emit changedByUser();
  QDialog::accept();
  if (willRestart)
    emit restartRequested();
}

void WbPreferencesDialog::openFontDialog() {
  QFont initial;
  initial.fromString(mEditorFontEdit->text());

  bool ok;
  QFont font = QFontDialog::getFont(&ok, initial, this);
  if (ok)
    mEditorFontEdit->setText(font.toString());
}

QWidget *WbPreferencesDialog::createGeneralTab() {
  QWidget *widget = new QWidget(this);
  QGridLayout *layout = new QGridLayout(widget);

  mLanguageCombo = new QComboBox(this);
  WbTranslator *t = WbTranslator::instance();
  const QString &languageKey = WbPreferences::instance()->value("General/language").toString();
  const QStringList &languages = t->computeUserReadableLanguages();
  foreach (const QString &language, languages)
    mLanguageCombo->addItem(language);
  mLanguageCombo->setCurrentIndex(t->findIndex(languageKey));

  mThemeCombo = new QComboBox(this);
  QDir dir(WbStandardPaths::resourcesPath());
  QStringList filters;
  filters << "*.qss";
  QStringList stylesheets = dir.entryList(filters);
  foreach (const QString &stylesheet, stylesheets) {
    if (!stylesheet.contains(".macOS", Qt::CaseInsensitive) && !stylesheet.contains(".linux", Qt::CaseInsensitive) &&
        !stylesheet.contains(".windows", Qt::CaseInsensitive)) {
      QString themeName = retrieveThemeName(stylesheet);
      if (!themeName.isEmpty()) {
        mValidThemeFilenames << stylesheet;
        mThemeCombo->addItem(themeName);
      }
    }
  }
  // set correct index of theme combo box
  for (int i = 0; i < mValidThemeFilenames.size(); ++i) {
    if (WbPreferences::instance()->value("General/theme").toString() == mValidThemeFilenames.at(i)) {
      mThemeCombo->setCurrentIndex(i);
      break;
    }
  }

  mStartupModeCombo = new QComboBox(this);
  foreach (const QString &mode, gStartupModes)
    mStartupModeCombo->addItem(mode);

  mNumberOfThreadsCombo = new QComboBox(this);
  int max = qMax(1, QThread::idealThreadCount());
  int def = WbSysInfo::coreCount();
  for (int i = 1; i <= max; i++) {
    QString item = QString::number(i);
    if (i == def)
      item += " " + tr("(recommended)");
    mNumberOfThreadsCombo->addItem(item);
  }

  mEditorFontEdit = new WbLineEdit(this);
  mPythonCommand = new WbLineEdit(this);
  mExtraProjectPath = new WbLineEdit(this);
  mExtraProjectPath->setToolTip(
    tr("Extra projects may include PROTOs, controllers, plugins, etc. that you can use in your current project."));

  // row 0
  layout->addWidget(new QLabel(tr("Language:"), this), 0, 0);
  layout->addWidget(mLanguageCombo, 0, 1);
  layout->addWidget(new QLabel(tr("(restart needed)"), this), 0, 2);

  // row 1
  layout->addWidget(new QLabel(tr("Theme:"), this), 1, 0);
  layout->addWidget(mThemeCombo, 1, 1);
  layout->addWidget(new QLabel(tr("(restart needed)"), this), 1, 2);

  // row 2
  layout->addWidget(new QLabel(tr("Startup mode:"), this), 2, 0);
  layout->addWidget(mStartupModeCombo, 2, 1);

  QPushButton *chooseFontButton = new QPushButton("...", this);
  connect(chooseFontButton, &QPushButton::pressed, this, &WbPreferencesDialog::openFontDialog);

  // row 3
  layout->addWidget(new QLabel(tr("Editor font:"), this), 3, 0);
  layout->addWidget(mEditorFontEdit, 3, 1);
  layout->addWidget(chooseFontButton, 3, 2);

  // row 4
  layout->addWidget(new QLabel(tr("Number of threads:"), this), 4, 0);
  layout->addWidget(mNumberOfThreadsCombo, 4, 1);

  // row 5
  layout->addWidget(new QLabel(tr("Python command:"), this), 5, 0);
  layout->addWidget(mPythonCommand, 5, 1);

  // row 6
  layout->addWidget(new QLabel(tr("Extra projects path:"), this), 6, 0);
  layout->addWidget(mExtraProjectPath, 6, 1);

  // row 7
  mDisableSaveWarningCheckBox = new QCheckBox(tr("Display save warning only for scene tree edit"), this);
  mDisableSaveWarningCheckBox->setToolTip(
    tr("If this option is enabled, Webots will not display any warning when you quit, reload\nor load a new world after the "
       "current world was modified by either changing the viewpoint,\ndragging, rotating, applying a force or applying a "
       "torque to an object. It will however\nstill display a warning if the world was modified from the scene tree."));
  layout->addWidget(new QLabel(tr("Warnings:"), this), 7, 0);
  layout->addWidget(mDisableSaveWarningCheckBox, 7, 1);

  // row 8
  mTelemetryCheckBox = new QCheckBox(tr("Send technical data to Webots developers"), this);
  mTelemetryCheckBox->setToolTip(tr("We need your help to continue to improve Webots: more information at:\n"
                                    "https://www.cyberbotics.com/doc/guide/telemetry"));
  QLabel *label = new QLabel(
    tr("Telemetry (<a style='color: #5DADE2;' href='https://www.cyberbotics.com/doc/guide/telemetry'>info</a>):"), this);
  label->setOpenExternalLinks(true);
  layout->addWidget(label, 8, 0);
  layout->addWidget(mTelemetryCheckBox, 8, 1);

  // row 9
  mCheckWebotsUpdateCheckBox = new QCheckBox(tr("Check for Webots updates on startup"), this);
  mCheckWebotsUpdateCheckBox->setToolTip(tr("If this option is enabled, Webots will check if a new version is available for "
                                            "download\nat every startup. If available, it will inform you about it."));
  layout->addWidget(new QLabel(tr("Update policy:"), this), 9, 0);
  layout->addWidget(mCheckWebotsUpdateCheckBox, 9, 1);

  setTabOrder(mStartupModeCombo, mEditorFontEdit);
  setTabOrder(mEditorFontEdit, chooseFontButton);

  return widget;
}

QWidget *WbPreferencesDialog::createOpenGLTab() {
  QWidget *widget = new QWidget(this);
  QGridLayout *layout = new QGridLayout(widget);

  // row 0
  mAmbientOcclusionCombo = new QComboBox(this);
  mAmbientOcclusionCombo->addItem(tr("Disabled"));
  mAmbientOcclusionCombo->addItem(tr("Low"));
  mAmbientOcclusionCombo->addItem(tr("Medium"));
  mAmbientOcclusionCombo->addItem(tr("High"));
  mAmbientOcclusionCombo->addItem(tr("Ultra"));
  layout->addWidget(new QLabel(tr("Ambient Occlusion:"), this), 0, 0);
  layout->addWidget(mAmbientOcclusionCombo, 0, 1, Qt::AlignLeft);

  // row 1
  mTextureQualityCombo = new QComboBox(this);
  mTextureQualityCombo->addItem(tr("Low"));
  mTextureQualityCombo->addItem(tr("Medium"));
  mTextureQualityCombo->addItem(tr("High"));
  layout->addWidget(new QLabel(tr("Texture Quality:"), this), 1, 0);
  layout->addWidget(mTextureQualityCombo, 1, 1, Qt::AlignLeft);

  // row 2
  layout->addWidget(new QLabel(tr("Options:"), this), 2, 0);
  mDisableShadowsCheckBox = new QCheckBox(tr("Disable shadows"), this);
  layout->addWidget(mDisableShadowsCheckBox, 2, 1, Qt::AlignLeft);

  // row 3
  mDisableAntiAliasingCheckBox = new QCheckBox(tr("Disable anti-aliasing"), this);
  layout->addWidget(mDisableAntiAliasingCheckBox, 3, 1, Qt::AlignLeft);

  return widget;
}

QWidget *WbPreferencesDialog::createNetworkTab() {
  QWidget *widget = new QWidget(this);
  QGridLayout *layout = new QGridLayout(widget);
  // row 0
  mHttpProxySocks5CheckBox = new QCheckBox(tr("SOCKS v5"), this);
  mHttpProxySocks5CheckBox->setToolTip(tr("Activate SOCK5 proxying."));
  layout->addWidget(new QLabel(tr("Proxy type:"), this), 0, 0);
  layout->addWidget(mHttpProxySocks5CheckBox, 0, 1);

  // row 1
  mHttpProxyHostName = new WbLineEdit(this);
  layout->addWidget(new QLabel(tr("Proxy hostname:"), this), 1, 0);
  layout->addWidget(mHttpProxyHostName, 1, 1);

  // row 2
  mHttpProxyPort = new WbLineEdit(this);
  mHttpProxyPort->setValidator(new QIntValidator(0, 65535));
  layout->addWidget(new QLabel(tr("Proxy port:"), this), 2, 0);
  layout->addWidget(mHttpProxyPort, 2, 1);

  // row 3
  mHttpProxyUsername = new WbLineEdit(this);
  layout->addWidget(new QLabel(tr("Proxy username:"), this), 3, 0);
  layout->addWidget(mHttpProxyUsername, 3, 1);

  // row 4
  mHttpProxyPassword = new WbLineEdit(this);
  mHttpProxyPassword->setEchoMode(QLineEdit::PasswordEchoOnEdit);
  layout->addWidget(new QLabel(tr("Proxy password:"), this), 4, 0);
  layout->addWidget(mHttpProxyPassword, 4, 1);

  return widget;
}

QString WbPreferencesDialog::retrieveThemeName(const QString &filename) const {
  QFile inputFile(WbStandardPaths::resourcesPath() + filename);
  QString themeNameLine;
  if (inputFile.open(QIODevice::ReadOnly)) {
    QTextStream in(&inputFile);
    themeNameLine = in.readLine();
  }

  QRegularExpression re("/\\*\\s*theme-name\\s*:\\s*([^\\*]*)\\*/");
  QRegularExpressionMatch match = re.match(themeNameLine);
  if (match.hasMatch())
    return match.captured(1);
  else
    return "";
}<|MERGE_RESOLUTION|>--- conflicted
+++ resolved
@@ -117,12 +117,8 @@
   const QString &languageKey = WbTranslator::instance()->findKey(mLanguageCombo->currentText());
   if (languageKey != prefs->value("General/language") ||
       prefs->value("General/theme").toString() != mValidThemeFilenames.at(mThemeCombo->currentIndex()) ||
-<<<<<<< HEAD
       prefs->value("General/extraProjectPath").toString() != mExtraProjectPath->text() ||
-      prefs->value("OpenGL/disableCameraAntiAliasing").toBool() != mDisableCameraAntiAliasingCheckBox->isChecked()) {
-=======
       prefs->value("OpenGL/disableAntiAliasing").toBool() != mDisableAntiAliasingCheckBox->isChecked()) {
->>>>>>> 4c9967a4
     willRestart = WbMessageBox::question(
                     tr("You have changed some settings which require Webots to be restarted. Restart Webots Now?"), this,
                     tr("Restart Now?"), QMessageBox::Yes, QMessageBox::Yes | QMessageBox::No) == QMessageBox::Yes;
