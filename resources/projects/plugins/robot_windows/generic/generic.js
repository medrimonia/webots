--- conflicted
+++ resolved
@@ -20,15 +20,9 @@
   commands.push(message);
 
   // force widgets refresh when they are shown.
-<<<<<<< HEAD
-  Object.keys(window.widgets).forEach(function(deviceName) {
-    const widget = window.widgets[deviceName];
-    if (widget && widget.device.type === deviceType) {
-=======
-  Object.keys(widgets[deviceType]).forEach(function(deviceName) {
-    const widget = widgets[deviceName];
+  Object.keys(window.widgets[deviceType]).forEach(function(deviceName) {
+    const widget = window.widgets[deviceType][deviceName];
     if (widget) {
->>>>>>> 69c66653
       const checkbox = document.getElementById(widget.device.name + '-enable-checkbox');
       DeviceWidget.checkboxCallback(checkbox);
     }
@@ -71,15 +65,10 @@
     return;
   else if (message.indexOf('update ') === 0) {
     data = parseJSONMessage(message.substring(7));
-<<<<<<< HEAD
-    if (data)
+    if (data) {
       DeviceWidget.updateDeviceWidgets(data, window.widgets);
-=======
-    if (data) {
-      DeviceWidget.updateDeviceWidgets(data, widgets);
       refreshSelectedTab();
     }
->>>>>>> 69c66653
   } else
     console.log("Unexpected message received: '" + message + "'");
 
