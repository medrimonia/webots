--- conflicted
+++ resolved
@@ -5,11 +5,6 @@
 /* global widgets */
 /* eslint no-unused-vars: ["error", { "varsIgnorePattern": "Callback", "argsIgnorePattern": "^_"}] */
 
-<<<<<<< HEAD
-var windowIsHidden;
-var basicTimeStep = -1;
-=======
->>>>>>> 46b4548e
 var robotName = '';
 var commands = [];
 
@@ -69,17 +64,7 @@
   } else if (windowIsHidden)
     return;
   else if (message.indexOf('update ') === 0) {
-<<<<<<< HEAD
-    try {
-      data = JSON.parse(message.substring(7));
-    } catch (e) {
-      console.log('C to JS protocol error:');
-      console.log(e);
-      console.log(message);
-    }
-=======
     data = parseJSONMessage(message.substring(7));
->>>>>>> 46b4548e
     if (data)
       DeviceWidget.updateDeviceWidgets(data, widgets);
   } else
@@ -99,15 +84,5 @@
   window.robotWindow = webots.window();
   window.robotWindow.setTitle('Generic robot window');
   window.robotWindow.receive = receive;
-<<<<<<< HEAD
-  window.robotWindow.send('configure { "imageMaxWidth": ' + deviceContentWidth + ', "imageMaxHeight": ' + deviceContentHeight + ' }');
-
-  windowIsHidden = document.visibilityState === 'hidden';
-  document.addEventListener('visibilitychange', function() {
-    windowIsHidden = document.visibilityState === 'hidden';
-    window.robotWindow.send('window ' + (windowIsHidden ? 'hidden' : 'visible'));
-  });
-=======
   setupWindow();
->>>>>>> 46b4548e
 };