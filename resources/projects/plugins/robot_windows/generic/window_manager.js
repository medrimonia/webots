/* global DeviceWidget, TimeplotWidget, PlotWidget, RadarWidget, Canvas */
/* exported menuTabCallback */
/* exported openMenu */
/* exported closeMenu */
/* exported configureDevices */
/* exported addSettingsTab */
/* exported parseJSONMessage */
/* exported enableAllDevicesCallback */
/* exported setupWindow */
/* exported refreshSelectedTab */
/* eslint no-unused-vars: ["error", { "varsIgnorePattern": "Callback", "argsIgnorePattern": "^_"}] */

var windowIsHidden;
<<<<<<< HEAD
=======
var widgets = {}; // Dictionary {deviceName -> DeviceWidget }
var selectedDeviceType = null;
>>>>>>> 69c66653

function menuTabCallback(deviceType) {
  if (document.getElementById(deviceType + '-section').style.display === 'block')
    // tab already selected
    return;

  let i, x, tablinks;
  x = document.getElementsByClassName('devices-container');
  for (i = 0; i < x.length; ++i)
    x[i].style.display = 'none';
  tablinks = document.getElementsByClassName('menu-button');
  for (i = 0; i < tablinks.length; ++i)
    tablinks[i].className = tablinks[i].className.replace(' menu-button-selected', '');
  document.getElementById(deviceType + '-section').style.display = 'block';
  document.getElementById(deviceType + '-menu-button').className += ' menu-button-selected';
  selectedDeviceType = deviceType;

  // Clear canvas
  // Plots will be refreshed when the animation is over
  const canvas = new Canvas();
  canvas.clearCanvas();
}

<<<<<<< HEAD
  // force widgets refresh when they are shown.
  Object.keys(window.widgets).forEach(function(deviceName) {
    const widget = window.widgets[deviceName];
    if (widget && widget.device.type === deviceType)
      widget.refresh();
=======
function refreshSelectedTab() {
  const tabWidgets = widgets[selectedDeviceType];
  Object.keys(tabWidgets).forEach(function(deviceName) {
    tabWidgets[deviceName].refresh();
>>>>>>> 69c66653
  });
};

function updateTabCallback() {
  const canvas = new Canvas();
  canvas.resizeCanvas();
  if (selectedDeviceType) {
    const tabWidgets = widgets[selectedDeviceType];
    Object.keys(tabWidgets).forEach(function(deviceName) {
      const widget = tabWidgets[deviceName];
      if (widget) {
        widget.resize();
        widget.refresh(true);
      }
    });
  }
}

function openMenu() {
  document.getElementById('menu').style.display = 'flex';
  document.getElementById('menu-open-button').style.display = 'none';
  document.getElementById('content').style.marginLeft = document.getElementById('menu').offsetWidth + 'px';
  updateTabCallback();
}

function closeMenu() {
  document.getElementById('menu-open-button').style.display = 'inline';
  document.getElementById('menu').style.display = 'none';
  document.getElementById('content').style.marginLeft = '0px';
<<<<<<< HEAD
  resizeWidgets();
}

function resizeWidgets() {
  Object.keys(window.widgets).forEach(function(deviceName) {
    window.widgets[deviceName].resize();
  });
=======
  updateTabCallback();
>>>>>>> 69c66653
}

function appendNewElement(id, newElement) {
  const tmp = document.createElement('tmp');
  tmp.innerHTML = newElement;
  const container = document.getElementById(id);
  container.appendChild(tmp.firstChild);
  return container.childNodes[container.childNodes.length - 1];
}

function addTab(type, isDevice, deviceSwitch) {
  if (document.getElementById(type + '-section'))
    return; // check if already exists

  let buttonsDiv = '';
  if (deviceSwitch && type !== 'RotationalMotor' && type !== 'LinearMotor') {
    buttonsDiv += '<div class="device-mode-switch">' +
      '<div>Override controller' +
      '<label id="' + type + '-switch" class="switch">' +
        '<input id="' + type + '-mode-checkbox" type="checkbox" onclick="setDeviceModeCallback(this, \'' + type + '\')">' +
        '<span class="device-mode-slider"></span>' +
      '</label></div>' +
      '<div>If enabled, the devices will be enabled/disabled from their checkbox</div>' +
      '</div>';
  }
  if (isDevice) {
    buttonsDiv += '<div id="' + type + '-buttons" class="device-buttons">' +
      '<input type="button" value="Disable all" id="' + type + '-disable-button" class="device-button" onclick="enableAllDevicesCallback(\'' + type + '\', false)"/>' +
      '<input type="button" value="Enable all" id="' + type + '-enable-button" class="device-button" onclick="enableAllDevicesCallback(\'' + type + '\', true)"/>' +
    '</div>';
  } else
    buttonsDiv = '';

  const section = appendNewElement('content',
    '<div id="' + type + '-section" class="devices-container animate-left">' +
      '<h1>' + type + '</h1>' + buttonsDiv +
      '<section id="' + type + '-layout" class="devices-layout"/>' +
    '</div>'
  );
  appendNewElement('menu',
    '<button id="' + type + '-menu-button" class="menu-button tablink" onclick="menuTabCallback(\'' + type + '\')">' + type + '</button>'
  );

  section.addEventListener('webkitAnimationEnd', updateTabCallback, false);
  section.addEventListener('animationend', updateTabCallback, false);
  section.addEventListener('oanimationend', updateTabCallback, false);
}

function setDeviceModeCallback(_checkbox, _deviceType) {
  // to be overriden
}

function enableAllDevicesCallback(deviceType, enabled) {
<<<<<<< HEAD
  Object.keys(window.widgets).forEach(function(deviceName) {
    if (!deviceType || window.widgets[deviceName].device.type === deviceType)
      window.widgets[deviceName].enable(enabled);
=======
  if (deviceType) {
    Object.keys(widgets[deviceType]).forEach(function(deviceName) {
      widgets[deviceType][deviceName].enable(enabled);
    });
    return;
  }
  Object.keys(widgets).forEach(function(deviceType) {
    Object.keys(widgets[deviceType]).forEach(function(deviceName) {
      widgets[deviceType][deviceName].enable(enabled);
    });
>>>>>>> 69c66653
  });
};

function configureDevices(data, controlDevices) {
  if (data.devices == null) {
    document.getElementById('no-controller-label').innerHTML = 'No devices.';
    closeMenu();
    return;
  }

  // Parse the devices once to prepare de device type list.
  let deviceTypes = [];
  data.devices.forEach(function(device) {
    if (DeviceWidget.supportedDeviceTypes.indexOf(device.type) >= 0 && deviceTypes.indexOf(device.type) < 0)
      deviceTypes.push(device.type);
  });

  // Sort the deviceTypes alphabetically.
  deviceTypes.sort(alphabetical);

  // Create a device type container per device types.
  deviceTypes.forEach(function(deviceType) {
    addTab(deviceType, true, controlDevices);
  });

  // Create a device container per device.
  data.devices.forEach(function(device) {
    if (DeviceWidget.supportedDeviceTypes.indexOf(device.type) >= 0) {
      device.htmlName = device.name;
      device.name = device.name.replace(/&quot;/g, '"');
      device.model = device.model.replace(/&quot;/g, '"');
      DeviceWidget.createWidget(data.basicTimeStep, device);
    }
  });

  window.widgets = Object.assign({}, DeviceWidget.widgets);
  return deviceTypes;
}

function addSettingsTab() {
  addTab('Settings', false);
  let div = '<div id="settings" class="settings">';
  div += '<h2>Generic robot window settings</h2>';
  div += '<div class="settings-content">Refresh rate: <input id="refresh-rate-number" value="32"> ms</div>';
  div += '<div class="settings-content"><input type="checkbox" title="Record data when plot is hidden." id="background-data-checkbox" onclick="backgroundDataCheckboxCallback(this)"/>Record data when plot is hidden</div>';
  div += '<div class="settings-content"><input type="button" value="Disable all devices" id="disable-all-button" class="device-button" onclick="enableAllDevicesCallback(null, false)"/></div>';
  div += '</div>';
  appendNewElement('Settings-layout', div);
  document.getElementById('refresh-rate-number').addEventListener('input', function(e) {
    if (isNaN(e.target.value)) {
      console.log('Robot window refresh rate is not a valid number');
      return;
    }
    window.robotWindow.send('refresh-rate ' + e.target.value);
  });
}

function backgroundDataCheckboxCallback(checkbox) {
  TimeplotWidget.recordDataInBackground = checkbox.checked;
  PlotWidget.recordDataInBackground = checkbox.checked;
  RadarWidget.recordDataInBackground = checkbox.checked;
}

function setupWindow() {
  // get .device-content { with: XXXpx; height: XXXpx; }
  const tmp = document.createElement('div');
  tmp.classList.add('device-content');
  document.body.appendChild(tmp);
  const deviceContentWidth = window.getComputedStyle(document.body.lastChild).getPropertyValue('width').replace(/px$/g, '');
  const deviceContentHeight = window.getComputedStyle(document.body.lastChild).getPropertyValue('height').replace(/px$/g, '');
  document.body.removeChild(document.body.lastChild);

  windowIsHidden = document.visibilityState === 'hidden';
  window.robotWindow.send('configure { "imageMaxWidth": ' + deviceContentWidth + ', "imageMaxHeight": ' + deviceContentHeight + ', "hidden": ' + (windowIsHidden ? 1 : 0) + ' }');
  document.addEventListener('visibilitychange', function() {
    windowIsHidden = document.visibilityState === 'hidden';
    window.robotWindow.send('window ' + (windowIsHidden ? 'hidden' : 'visible'));
  });

  window.addEventListener('resize', updateTabCallback);
  window.addEventListener('scroll', updateTabCallback);
}

function alphabetical(a, b) {
  const A = a.toLowerCase();
  const B = b.toLowerCase();
  if (A < B)
    return -1;
  else if (A > B)
    return 1;
  else
    return 0;
}

function parseJSONMessage(message) {
  let data;
  try {
    data = JSON.parse(message);
  } catch (e) {
    console.log('C to JS protocol error:');
    console.log(e);
    console.log(message);
  }
  return data;
}<|MERGE_RESOLUTION|>--- conflicted
+++ resolved
@@ -11,11 +11,7 @@
 /* eslint no-unused-vars: ["error", { "varsIgnorePattern": "Callback", "argsIgnorePattern": "^_"}] */
 
 var windowIsHidden;
-<<<<<<< HEAD
-=======
-var widgets = {}; // Dictionary {deviceName -> DeviceWidget }
 var selectedDeviceType = null;
->>>>>>> 69c66653
 
 function menuTabCallback(deviceType) {
   if (document.getElementById(deviceType + '-section').style.display === 'block')
@@ -39,18 +35,10 @@
   canvas.clearCanvas();
 }
 
-<<<<<<< HEAD
-  // force widgets refresh when they are shown.
-  Object.keys(window.widgets).forEach(function(deviceName) {
-    const widget = window.widgets[deviceName];
-    if (widget && widget.device.type === deviceType)
-      widget.refresh();
-=======
 function refreshSelectedTab() {
-  const tabWidgets = widgets[selectedDeviceType];
+  const tabWidgets = window.widgets[selectedDeviceType];
   Object.keys(tabWidgets).forEach(function(deviceName) {
     tabWidgets[deviceName].refresh();
->>>>>>> 69c66653
   });
 };
 
@@ -80,17 +68,7 @@
   document.getElementById('menu-open-button').style.display = 'inline';
   document.getElementById('menu').style.display = 'none';
   document.getElementById('content').style.marginLeft = '0px';
-<<<<<<< HEAD
-  resizeWidgets();
-}
-
-function resizeWidgets() {
-  Object.keys(window.widgets).forEach(function(deviceName) {
-    window.widgets[deviceName].resize();
-  });
-=======
   updateTabCallback();
->>>>>>> 69c66653
 }
 
 function appendNewElement(id, newElement) {
@@ -144,22 +122,16 @@
 }
 
 function enableAllDevicesCallback(deviceType, enabled) {
-<<<<<<< HEAD
-  Object.keys(window.widgets).forEach(function(deviceName) {
-    if (!deviceType || window.widgets[deviceName].device.type === deviceType)
-      window.widgets[deviceName].enable(enabled);
-=======
   if (deviceType) {
-    Object.keys(widgets[deviceType]).forEach(function(deviceName) {
-      widgets[deviceType][deviceName].enable(enabled);
+    Object.keys(window.widgets[deviceType]).forEach(function(deviceName) {
+      window.widgets[deviceType][deviceName].enable(enabled);
     });
     return;
   }
-  Object.keys(widgets).forEach(function(deviceType) {
-    Object.keys(widgets[deviceType]).forEach(function(deviceName) {
-      widgets[deviceType][deviceName].enable(enabled);
+  Object.keys(window.widgets).forEach(function(deviceType) {
+    Object.keys(window.widgets[deviceType]).forEach(function(deviceName) {
+      window.widgets[deviceType][deviceName].enable(enabled);
     });
->>>>>>> 69c66653
   });
 };
 
