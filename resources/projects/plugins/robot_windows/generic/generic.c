--- conflicted
+++ resolved
@@ -4,134 +4,7 @@
 #include <webots/utils/string.h>
 
 #include <stdlib.h>
-<<<<<<< HEAD
-
-#include "string_utils.h"
-
-static int time_step = 0;
-static double max_speed = 0.0;
-static bool is_hidden = false;
-
-static void enable_device(WbDeviceTag tag, bool enable) {
-  WbNodeType type = wb_device_get_node_type(tag);
-  int enableRate = enable ? time_step : 0;
-  switch (type) {
-    case WB_NODE_ACCELEROMETER:
-      wb_accelerometer_enable(tag, enableRate);
-      break;
-    case WB_NODE_CAMERA:
-      wb_camera_enable(tag, enableRate);
-      break;
-    case WB_NODE_COMPASS:
-      wb_compass_enable(tag, enableRate);
-      break;
-    case WB_NODE_DISTANCE_SENSOR:
-      wb_distance_sensor_enable(tag, enableRate);
-      break;
-    case WB_NODE_GPS:
-      wb_gps_enable(tag, enableRate);
-      break;
-    case WB_NODE_GYRO:
-      wb_gyro_enable(tag, enableRate);
-      break;
-    case WB_NODE_INERTIAL_UNIT:
-      wb_inertial_unit_enable(tag, enableRate);
-      break;
-    case WB_NODE_LIDAR:
-      wb_lidar_enable(tag, enableRate);
-      break;
-    case WB_NODE_LIGHT_SENSOR:
-      wb_light_sensor_enable(tag, enableRate);
-      break;
-    case WB_NODE_POSITION_SENSOR:
-      wb_position_sensor_enable(tag, enableRate);
-      break;
-    case WB_NODE_RADAR:
-      wb_radar_enable(tag, enableRate);
-      break;
-    case WB_NODE_RANGE_FINDER:
-      wb_range_finder_enable(tag, enableRate);
-      break;
-    case WB_NODE_TOUCH_SENSOR:
-      wb_touch_sensor_enable(tag, enableRate);
-      break;
-    default:
-      assert(0);
-  }
-}
-
-// JavaScript -> C protocol description:
-//   [deviceName:commandTag[=commadState][,]]*
-// example:
-//   "e-puck:forward,ds0:enable,myMotor0:value=1.2"
-static void apply_command(const char *command) {
-  char *tokens = strdup(command);
-  char *token = NULL;
-
-  WbDeviceTag tag = 0;
-  bool robot = false;
-
-  while ((token = string_utils_strsep(&tokens, ":"))) {
-    if (tag == 0 && !robot) {  // first token = device or robot name
-      char *name0 = string_utils_replace(token, "\\:", ":");
-      char *name = string_utils_replace(name0, "\\,", ",");
-      if (strcmp(name, wb_robot_get_name()) == 0)
-        robot = true;
-      else
-        tag = wb_robot_get_device(name);
-      free(name);
-      free(name0);
-    } else if (strcmp(token, "enable") == 0)
-      enable_device(tag, true);
-    else if (strcmp(token, "disable") == 0)
-      enable_device(tag, false);
-    else if (strcmp(token, "stop") == 0 && robot)
-      wb_differential_wheels_set_speed(0.0, 0.0);
-    else if (strcmp(token, "forward") == 0 && robot)
-      wb_differential_wheels_set_speed(max_speed, max_speed);
-    else if (strcmp(token, "backward") == 0 && robot)
-      wb_differential_wheels_set_speed(-max_speed, -max_speed);
-    else if (strcmp(token, "left") == 0 && robot)
-      wb_differential_wheels_set_speed(-0.5 * max_speed, 0.5 * max_speed);
-    else if (strcmp(token, "left_forward") == 0 && robot)
-      wb_differential_wheels_set_speed(0.5 * max_speed, max_speed);
-    else if (strcmp(token, "left_backward") == 0 && robot)
-      wb_differential_wheels_set_speed(-0.5 * max_speed, -max_speed);
-    else if (strcmp(token, "right") == 0 && robot)
-      wb_differential_wheels_set_speed(0.5 * max_speed, -0.5 * max_speed);
-    else if (strcmp(token, "right_forward") == 0 && robot)
-      wb_differential_wheels_set_speed(max_speed, 0.5 * max_speed);
-    else if (strcmp(token, "right_backward") == 0 && robot)
-      wb_differential_wheels_set_speed(-max_speed, -0.5 * max_speed);
-    else if (strncmp(token, "position=", 9) == 0 && tag > 0) {
-      double position = atof(&token[9]);
-      wb_motor_set_position(tag, position);
-    } else if (strcmp(token, "recognitionEnable") == 0)
-      wb_camera_recognition_enable(tag, time_step);
-    else if (strcmp(token, "recognitionDisable") == 0)
-      wb_camera_recognition_disable(tag);
-    else if (strcmp(token, "segmentationEnable") == 0)
-      wb_camera_recognition_enable_segmentation(tag);
-    else if (strcmp(token, "segmentationDisable") == 0)
-      wb_camera_recognition_disable_segmentation(tag);
-    else if (strcmp(token, "pointCloudEnable") == 0)
-      wb_lidar_enable_point_cloud(tag);
-    else if (strcmp(token, "pointCloudDisable") == 0)
-      wb_lidar_disable_point_cloud(tag);
-    else
-      assert(0);  // protocol issue
-  }
-}
-
-static void apply_commands(const char *commands) {
-  char *tokens = strdup(commands);
-  char *token = NULL;
-  while ((token = string_utils_strsep(&tokens, ",")))
-    apply_command(token);
-}
-=======
 #include <string.h>
->>>>>>> 46b4548e
 
 void wb_robot_window_init() {
   wbu_generic_robot_window_init();
@@ -153,23 +26,10 @@
         if (!wbu_generic_robot_window_parse_device_control_command(first_word, command))
           wbu_generic_robot_window_parse_device_command(first_word, command);
       }
-<<<<<<< HEAD
-      wbu_default_robot_window_set_images_max_size(max_image_width, max_image_height);
-      wbu_default_robot_window_configure();
-      configured = true;
-    } else if (strncmp(message, "window", 6) == 0)
-      is_hidden = strstr(message, "hidden") != NULL;
-    else
-      apply_commands(message);
-  }
-
-  if (!configured || is_hidden)
-=======
     }
   }
 
   if (!wbu_generic_robot_window_needs_update())
->>>>>>> 46b4548e
     return;
 
   wbu_generic_robot_window_update();
