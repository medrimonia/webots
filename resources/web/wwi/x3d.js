/* global THREE, ActiveXObject, TextureLoader, TextureData */
'use strict';

// Inspiration: https://github.com/lkolbly/threejs-x3dloader/blob/master/X3DLoader.js

THREE.X3DLoader = class X3DLoader {
  constructor(scene) {
    this.scene = scene;
    this.parsedObjects = [];
    this.directionalLights = [];
  };

  load(url, onLoad, onProgress, onError) {
    console.log('X3D: Loading ' + url);
    var scope = this;
    var loader = new THREE.FileLoader(scope.manager);
    loader.load(url, (text) => {
      if (typeof onLoad !== 'undefined')
        onLoad(scope.parse(text));
    });
  }

  parse(text) {
    this.directionalLights = [];
    var object;

    console.log('X3D: Parsing');

    var xml = null;
    if (window.DOMParser) {
      var parser = new DOMParser();
      xml = parser.parseFromString(text, 'text/xml');
    } else { // Internet Explorer
      xml = new ActiveXObject('Microsoft.XMLDOM');
      xml.async = false;
      xml.loadXML(text);
    }

    // Parse scene.
    var scene = xml.getElementsByTagName('Scene')[0];
    if (typeof scene !== 'undefined') {
      object = new THREE.Group();
      object.userData.x3dType = 'Group';
      object.name = 'n0';
      this.parsedObjects.push(object); // push before parsing to let _getDefNode work correctly
      this.parseNode(object, scene);
      return this.parsedObjects;
    }

    // Parse objects.
    var rootObjects = [];
    xml.childNodes.forEach((n) => { rootObjects.push(n); });
    while (rootObjects.length > 0) {
      var node = rootObjects.pop();
      object = new THREE.Group();
      this.parsedObjects.push(object); // push before parsing
      this.parseNode(object, node);
    }
    return this.parsedObjects;
  }

  parseNode(parentObject, node) {
    var object = this._getDefNode(node);
    if (typeof object !== 'undefined') {
      var useObject = object.clone();
      this._setCustomId(node, useObject, object);
      parentObject.add(useObject);
      return;
    }

    var hasChildren = false;
    var helperNodes = [];
    if (node.tagName === 'Transform') {
      object = this.parseTransform(node);
      hasChildren = true;
    } else if (node.tagName === 'Shape')
      object = this.parseShape(node);
    else if (node.tagName === 'DirectionalLight')
      object = this.parseDirectionalLight(node);
    else if (node.tagName === 'PointLight')
      object = this.parsePointLight(node);
    else if (node.tagName === 'SpotLight')
      object = this.parseSpotLight(node, helperNodes);
    else if (node.tagName === 'Group') {
      object = new THREE.Group();
      object.userData.x3dType = 'Group';
      hasChildren = true;
    } else if (node.tagName === 'Switch') {
      object = new THREE.Group();
      object.visible = getNodeAttribute(node, 'whichChoice', '-1') !== '-1';
      object.userData.x3dType = 'Switch';
      hasChildren = true;
    } else if (node.tagName === 'Fog')
      this.parseFog(node);
    else if (node.tagName === 'Viewpoint')
      object = this.parseViewpoint(node);
    else if (node.tagName === 'Background')
      object = this.parseBackground(node);
    else if (node.tagName === 'WorldInfo') {
      this.parseWorldInfo(node);
      return;
    } else {
      this.parseChildren(node, parentObject);
      return;
    }

    if (typeof object !== 'undefined') {
      var isInvisible = getNodeAttribute(node, 'render', 'true').toLowerCase() === 'false';
      if (isInvisible && object.visible)
        object.visible = false;
      this._setCustomId(node, object);
      parentObject.add(object);
    }

    if (helperNodes.length > 0) {
      helperNodes.forEach((o) => {
        parentObject.add(o);
      });
    }

    if (hasChildren)
      this.parseChildren(node, object);
  }

  parseChildren(node, currentObject) {
    for (let i = 0; i < node.childNodes.length; i++) {
      var child = node.childNodes[i];
      if (typeof child.tagName !== 'undefined')
        this.parseNode(currentObject, child);
    }
  }

  parseTransform(transform) {
    var object = new THREE.Object3D();
    object.userData.x3dType = 'Transform';
    object.userData.solid = getNodeAttribute(transform, 'solid', 'false').toLowerCase() === 'true';
    object.userData.window = getNodeAttribute(transform, 'window', '');
    var controller = getNodeAttribute(transform, 'controller', undefined);
    if (typeof controller !== 'undefined')
      object.userData.controller = controller;
    object.userData.name = getNodeAttribute(transform, 'name', '');

    var position = convertStringToVec3(getNodeAttribute(transform, 'translation', '0 0 0'));
    object.position.copy(position);
    var scale = convertStringToVec3(getNodeAttribute(transform, 'scale', '1 1 1'));
    object.scale.copy(scale);
    var quaternion = convertStringToQuaternion(getNodeAttribute(transform, 'rotation', '0 1 0 0'));
    object.quaternion.copy(quaternion);

    return object;
  }

  parseShape(shape) {
    var geometry;
    var material;

    for (let i = 0; i < shape.childNodes.length; i++) {
      var child = shape.childNodes[i];
      if (typeof child.tagName === 'undefined')
        continue;

      // Check if USE node and return the DEF node.
      var defObject = this._getDefNode(child);
      if (typeof defObject !== 'undefined') {
        if (defObject.isGeometry || defObject.isBufferGeometry)
          geometry = defObject;
        else if (defObject.isMaterial)
          material = defObject;
        // else error
        continue;
      }

      if (typeof material === 'undefined') {
        if (child.tagName === 'Appearance') {
          // If a sibling PBRAppearance is detected, prefer it.
          var pbrAppearanceChild = false;
          for (let j = 0; j < shape.childNodes.length; j++) {
            var child0 = shape.childNodes[j];
            if (child0.tagName === 'PBRAppearance') {
              pbrAppearanceChild = true;
              break;
            }
          }
          if (pbrAppearanceChild)
            continue;
          else
            material = this.parseAppearance(child);
        } else if (child.tagName === 'PBRAppearance')
          material = this.parsePBRAppearance(child);

        if (typeof material !== 'undefined') {
          this._setCustomId(child, material);
          continue;
        }
      }

      if (typeof geometry === 'undefined') {
        if (child.tagName === 'Box')
          geometry = this.parseBox(child);
        else if (child.tagName === 'Cone')
          geometry = this.parseCone(child);
        else if (child.tagName === 'Cylinder')
          geometry = this.parseCylinder(child);
        else if (child.tagName === 'IndexedFaceSet')
          geometry = this.parseIndexedFaceSet(child);
        else if (child.tagName === 'Sphere')
          geometry = this.parseSphere(child);
        else if (child.tagName === 'Plane')
          geometry = this.parsePlane(child);
        else if (child.tagName === 'ElevationGrid')
          geometry = this.parseElevationGrid(child);
        else if (child.tagName === 'IndexedLineSet')
          geometry = this.parseIndexedLineSet(child);
        else if (child.tagName === 'PointSet')
          geometry = this.parsePointSet(child);

        if (typeof geometry !== 'undefined') {
          this._setCustomId(child, geometry);
          continue;
        }
      }

      console.log('X3dLoader: Unknown node: ' + child.tagName);
    }

    // Apply default geometry and/or material.
    if (typeof geometry === 'undefined')
      geometry = createDefaultGeometry();
    if (typeof material === 'undefined')
      material = createDefaultMaterial(geometry);

    var mesh;
    if (geometry.userData.x3dType === 'IndexedLineSet')
      mesh = new THREE.LineSegments(geometry, material);
    else if (geometry.userData.x3dType === 'PointSet')
      mesh = new THREE.Points(geometry, material);
    else
      mesh = new THREE.Mesh(geometry, material);
    mesh.userData.x3dType = 'Shape';

    if (!material.transparent && !material.userData.hasTransparentTexture)
      // Webots transparent object don't cast shadows.
      mesh.castShadow = getNodeAttribute(shape, 'castShadows', 'false').toLowerCase() === 'true';
    mesh.receiveShadow = true;
    mesh.userData.isPickable = getNodeAttribute(shape, 'isPickable', 'true').toLowerCase() === 'true';
    return mesh;
  }

  parseAppearance(appearance) {
    var mat = new THREE.MeshBasicMaterial({color: 0xffffff});
    mat.userData.x3dType = 'Appearance';

    // Get the Material tag.
    var material = appearance.getElementsByTagName('Material')[0];

    var materialSpecifications = {};
    if (typeof material !== 'undefined') {
      var defMaterial = this._getDefNode(material);
      if (typeof defMaterial !== 'undefined') {
        materialSpecifications = {
          'color': defMaterial.color,
          'specular': defMaterial.specular,
          'emissive': defMaterial.emissive,
          'shininess': defMaterial.shininess
        };
      } else {
        // Pull out the standard colors.
        materialSpecifications = {
          'color': convertStringToColor(getNodeAttribute(material, 'diffuseColor', '0.8 0.8 0.8'), false),
          'specular': convertStringToColor(getNodeAttribute(material, 'specularColor', '0 0 0'), false),
          'emissive': convertStringToColor(getNodeAttribute(material, 'emissiveColor', '0 0 0'), false),
          'shininess': parseFloat(getNodeAttribute(material, 'shininess', '0.2')),
          'transparent': getNodeAttribute(appearance, 'sortType', 'auto') === 'transparent'
        };
      }
    }

    // Check to see if there is a texture.
    var imageTexture = appearance.getElementsByTagName('ImageTexture');
    var colorMap;
    if (imageTexture.length > 0) {
      colorMap = this.parseImageTexture(imageTexture[0], appearance.getElementsByTagName('TextureTransform'));
      if (typeof colorMap !== 'undefined') {
        materialSpecifications.map = colorMap;
        if (colorMap.userData.isTransparent) {
          materialSpecifications.transparent = true;
          materialSpecifications.alphaTest = 0.5; // FIXME needed for example for the target.png in robot_programming.wbt
        }
      }
    }

    mat = new THREE.MeshPhongMaterial(materialSpecifications);
    mat.userData.x3dType = 'Appearance';
    mat.userData.hasTransparentTexture = colorMap && colorMap.userData.isTransparent;
    if (typeof material !== 'undefined')
      this._setCustomId(material, mat);

    return mat;
  }

  parsePBRAppearance(pbrAppearance) {
    const roughnessFactor = 2.0; // This factor has been empirically found to match the Webots rendering.

    var isTransparent = false;

    var baseColor = convertStringToColor(getNodeAttribute(pbrAppearance, 'baseColor', '1 1 1'));
    var roughness = parseFloat(getNodeAttribute(pbrAppearance, 'roughness', '0')) * roughnessFactor;
    var metalness = parseFloat(getNodeAttribute(pbrAppearance, 'metalness', '1'));
    var emissiveColor = convertStringToColor(getNodeAttribute(pbrAppearance, 'emissiveColor', '0 0 0'));
    var transparency = parseFloat(getNodeAttribute(pbrAppearance, 'transparency', '0'));
    var materialSpecifications = {
      color: baseColor,
      roughness: roughness,
      metalness: metalness,
      emissive: emissiveColor
    };

    if (transparency) {
      materialSpecifications.opacity = 1.0 - transparency;
      isTransparent = true;
    }

    var textureTransform = pbrAppearance.getElementsByTagName('TextureTransform');
    var imageTextures = pbrAppearance.getElementsByTagName('ImageTexture');
    for (let t = 0; t < imageTextures.length; t++) {
      var imageTexture = imageTextures[t];
      var type = getNodeAttribute(imageTexture, 'type', undefined);
      if (type === 'baseColor') {
        materialSpecifications.map = this.parseImageTexture(imageTexture, textureTransform);
        if (typeof materialSpecifications.map !== 'undefined' && materialSpecifications.map.userData.isTransparent) {
          isTransparent = true;
          materialSpecifications.alphaTest = 0.5; // FIXME needed for example for the target.png in robot_programming.wbt
        }
      } else if (type === 'roughness') {
        materialSpecifications.roughnessMap = this.parseImageTexture(imageTexture, textureTransform);
        if (roughness <= 0.0)
          materialSpecifications.roughness = roughnessFactor;
      } else if (type === 'metalness')
        materialSpecifications.metalnessMap = this.parseImageTexture(imageTexture, textureTransform);
      else if (type === 'normal')
        materialSpecifications.normalMap = this.parseImageTexture(imageTexture, textureTransform);
      else if (type === 'emissiveColor') {
        materialSpecifications.emissiveMap = this.parseImageTexture(imageTexture, textureTransform);
        materialSpecifications.emissive = new THREE.Color(0xffffff);
      }
      /* Ambient occlusion not fully working
      else if (type === 'occlusion')
        materialSpecifications.aoMap = this.parseImageTexture(imageTexture, textureTransform);
      */
    }

    var mat = new THREE.MeshStandardMaterial(materialSpecifications);
    mat.userData.x3dType = 'PBRAppearance';
    if (isTransparent)
      mat.transparent = true;
    mat.userData.hasTransparentTexture = materialSpecifications.map && materialSpecifications.map.userData.isTransparent;

    return mat;
  }

  parseImageTexture(imageTexture, textureTransform, mat) {
    // Issues with DEF and USE image texture with different image transform.
    var texture = this._getDefNode(imageTexture);
    if (typeof texture !== 'undefined')
      return texture;

    var filename = getNodeAttribute(imageTexture, 'url', '');
    filename = filename.split(/['"\s]/).filter((n) => { return n; });
    if (filename[0] == null)
      return undefined;

<<<<<<< HEAD
    // create THREE.Texture or THREE.DataTexture based on image extension.
    texture = TextureLoader.createEmptyTexture(filename[0]);

    // Look for already loaded texture or load the texture in an asynchronous way.
    var image = TextureLoader.loadOrRetrieve(filename[0], texture);
    if (typeof image !== 'undefined') { // else it could be updated later
      texture.image = image;
      texture.needsUpdate = true;
    }
    texture.userData = {
      'isTransparent': getNodeAttribute(imageTexture, 'isTransparent', 'false').toLowerCase() === 'true',
      'url': filename[0]
    };

    // Map ImageTexture.repeat[ST] to THREE.Texture.wrap[ST].
    var wrapS = getNodeAttribute(imageTexture, 'repeatS', 'true').toLowerCase();
    var wrapT = getNodeAttribute(imageTexture, 'repeatT', 'true').toLowerCase();
    texture.wrapS = wrapS === 'true' ? THREE.RepeatWrapping : THREE.ClampToEdgeWrapping;
    texture.wrapT = wrapT === 'true' ? THREE.RepeatWrapping : THREE.ClampToEdgeWrapping;

    // Map ImageTexture.TextureProperties.anisotropicDegree to THREE.Texture.anisotropy.
    texture.anisotropy = 8; // matches with the default value: `ImageTexture.filtering = 4`
    var textureProperties = imageTexture.getElementsByTagName('TextureProperties');
    if (textureProperties.length > 0)
      texture.anisotropy = parseFloat(getNodeAttribute(textureProperties[0], 'anisotropicDegree', '8'));

    // This is the encoding used in Webots.
    texture.encoding = THREE.sRGBEncoding;

=======
    let transformData;
>>>>>>> d04dbafb
    if (textureTransform && textureTransform[0]) {
      var defTexture = this._getDefNode(textureTransform[0]);
      if (typeof defTexture !== 'undefined')
        transformData = defTexture.userData.transform;
      else {
        transformData = {
          'center': convertStringToVec2(getNodeAttribute(textureTransform[0], 'center', '0 0')),
          'rotation': parseFloat(getNodeAttribute(textureTransform[0], 'rotation', '0')),
          'scale': convertStringToVec2(getNodeAttribute(textureTransform[0], 'scale', '1 1')),
          'translation': convertStringToVec2(getNodeAttribute(textureTransform[0], 'translation', '0 0'))
        };
      }
    }

    texture = TextureLoader.createOrRetrieveTexture(filename[0], new TextureData(
      getNodeAttribute(imageTexture, 'isTransparent', 'false').toLowerCase() === 'true',
      { 's': getNodeAttribute(imageTexture, 'repeatS', 'true').toLowerCase(),
        't': getNodeAttribute(imageTexture, 'repeatT', 'true').toLowerCase() },
      transformData
    ));

    if (typeof textureTransform !== 'undefined')
      this._setCustomId(textureTransform[0], texture);
    this._setCustomId(imageTexture, texture);
    return texture;
  }

  parseIndexedFaceSet(ifs) {
    var coordinate = ifs.getElementsByTagName('Coordinate')[0];
    var textureCoordinate = ifs.getElementsByTagName('TextureCoordinate')[0];
    var normal = ifs.getElementsByTagName('Normal')[0];

    if (typeof coordinate !== 'undefined' && 'USE' in coordinate.attributes) {
      console.error("X3DLoader:parseIndexedFaceSet: USE 'Coordinate' node not supported.");
      coordinate = undefined;
    }
    if (typeof textureCoordinate !== 'undefined' && 'USE' in textureCoordinate.attributes) {
      console.error("X3DLoader:parseIndexedFaceSet: USE 'TextureCoordinate' node not supported.");
      textureCoordinate = undefined;
    }
    if (typeof normal !== 'undefined' && 'USE' in normal.attributes) {
      console.error("X3DLoader:parseIndexedFaceSet: USE 'Normal' node not supported.");
      normal = undefined;
    }

    var geometry = new THREE.Geometry();
    var x3dType = getNodeAttribute(ifs, 'x3dType', undefined);
    geometry.userData = { 'x3dType': (typeof x3dType === 'undefined' ? 'IndexedFaceSet' : x3dType) };
    if (typeof coordinate === 'undefined')
      return geometry;

    var indicesStr = getNodeAttribute(ifs, 'coordIndex', '').split(/\s/);
    var verticesStr = getNodeAttribute(coordinate, 'point', '').split(/\s/);
    var hasTexCoord = 'texCoordIndex' in ifs.attributes;
    var texcoordIndexStr = hasTexCoord ? getNodeAttribute(ifs, 'texCoordIndex', '') : '';
    var texcoordsStr = hasTexCoord ? getNodeAttribute(textureCoordinate, 'point', '') : '';

    for (let i = 0; i < verticesStr.length; i += 3) {
      var v = new THREE.Vector3();
      v.x = parseFloat(verticesStr[i + 0]);
      v.y = parseFloat(verticesStr[i + 1]);
      v.z = parseFloat(verticesStr[i + 2]);
      geometry.vertices.push(v);
    }

    var normalArray, normalIndicesStr;
    if (typeof normal !== 'undefined') {
      var normalStr = getNodeAttribute(normal, 'vector', '').split(/[\s,]+/);
      normalIndicesStr = getNodeAttribute(ifs, 'normalIndex', '').split(/\s/);
      normalArray = [];
      for (let i = 0; i < normalStr.length; i += 3) {
        normalArray.push(new THREE.Vector3(
          parseFloat(normalStr[i + 0]),
          parseFloat(normalStr[i + 1]),
          parseFloat(normalStr[i + 2])));
      }
    }

    if (hasTexCoord) {
      var texcoords = texcoordsStr.split(/\s/);
      var uvs = [];
      for (let i = 0; i < texcoords.length; i += 2) {
        v = new THREE.Vector2();
        v.x = parseFloat(texcoords[i + 0]);
        v.y = parseFloat(texcoords[i + 1]);
        uvs.push(v);
      }
    }

    // Now pull out the face indices.
    if (hasTexCoord)
      var texIndices = texcoordIndexStr.split(/\s/);
    for (let i = 0; i < indicesStr.length; i++) {
      var faceIndices = [];
      var uvIndices = [];
      var normalIndices = [];
      while (parseFloat(indicesStr[i]) >= 0) {
        faceIndices.push(parseFloat(indicesStr[i]));
        if (hasTexCoord)
          uvIndices.push(parseFloat(texIndices[i]));
        if (typeof normalIndicesStr !== 'undefined')
          normalIndices.push(parseFloat(normalIndicesStr[i]));
        i++;
      }

      var faceNormal;
      while (faceIndices.length > 3) {
        // Take the last three, make a triangle, and remove the
        // middle one (works for convex & continuously wrapped).
        if (hasTexCoord) {
          // Add to the UV layer.
          geometry.faceVertexUvs[0].push([
            uvs[parseFloat(uvIndices[uvIndices.length - 3])].clone(),
            uvs[parseFloat(uvIndices[uvIndices.length - 2])].clone(),
            uvs[parseFloat(uvIndices[uvIndices.length - 1])].clone()
          ]);
          // Remove the second-to-last vertex.
          var tmp = uvIndices[uvIndices.length - 1];
          uvIndices.pop();
          uvIndices[uvIndices.length - 1] = tmp;
        }

        faceNormal = undefined;
        if (typeof normal !== 'undefined') {
          faceNormal = [
            normalArray[normalIndices[faceIndices.length - 3]],
            normalArray[normalIndices[faceIndices.length - 2]],
            normalArray[normalIndices[faceIndices.length - 1]]];
        }

        // Make a face.
        geometry.faces.push(new THREE.Face3(
          faceIndices[faceIndices.length - 3],
          faceIndices[faceIndices.length - 2],
          faceIndices[faceIndices.length - 1],
          faceNormal
        ));
        // Remove the second-to-last vertex.
        tmp = faceIndices[faceIndices.length - 1];
        faceIndices.pop();
        faceIndices[faceIndices.length - 1] = tmp;
      }

      // Make a face with the final three.
      if (faceIndices.length === 3) {
        if (hasTexCoord) {
          geometry.faceVertexUvs[0].push([
            uvs[parseFloat(uvIndices[uvIndices.length - 3])].clone(),
            uvs[parseFloat(uvIndices[uvIndices.length - 2])].clone(),
            uvs[parseFloat(uvIndices[uvIndices.length - 1])].clone()
          ]);
        }

        if (typeof normal !== 'undefined') {
          faceNormal = [
            normalArray[normalIndices[faceIndices.length - 3]],
            normalArray[normalIndices[faceIndices.length - 2]],
            normalArray[normalIndices[faceIndices.length - 1]]];
        }

        geometry.faces.push(new THREE.Face3(
          faceIndices[0], faceIndices[1], faceIndices[2], faceNormal
        ));
      }
    }

    geometry.computeBoundingSphere();
    if (typeof normal === 'undefined')
      geometry.computeVertexNormals();

    this._setCustomId(coordinate, geometry);
    if (hasTexCoord)
      this._setCustomId(textureCoordinate, geometry);

    return geometry;
  }

  parseIndexedLineSet(ils) {
    var coordinate = ils.getElementsByTagName('Coordinate')[0];
    if (typeof coordinate !== 'undefined' && 'USE' in coordinate.attributes) {
      console.error("X3DLoader:parseIndexedLineSet: USE 'Coordinate' node not supported.");
      coordinate = undefined;
    }

    var geometry = new THREE.BufferGeometry();
    geometry.userData = { 'x3dType': 'IndexedLineSet' };
    if (typeof coordinate === 'undefined')
      return geometry;

    var indicesStr = getNodeAttribute(ils, 'coordIndex', '').trim().split(/\s/);
    var verticesStr = getNodeAttribute(coordinate, 'point', '').trim().split(/\s/);

    var positions = new Float32Array(verticesStr.length * 3);
    for (let i = 0; i < verticesStr.length; i += 3) {
      positions[i] = parseFloat(verticesStr[i + 0]);
      positions[i + 1] = parseFloat(verticesStr[i + 1]);
      positions[i + 2] = parseFloat(verticesStr[i + 2]);
    }

    var indices = [];
    for (let i = 0; i < indicesStr.length; i++) {
      while (parseFloat(indicesStr[i]) >= 0) {
        indices.push(parseFloat(indicesStr[i]));
        i++;
      }
    }

    geometry.setIndex(new THREE.BufferAttribute(new Uint16Array(indices), 1));
    geometry.addAttribute('position', new THREE.BufferAttribute(positions, 3));
    geometry.computeBoundingSphere();

    this._setCustomId(coordinate, geometry);

    return geometry;
  }

  parseElevationGrid(eg) {
    var heightStr = getNodeAttribute(eg, 'height', undefined);
    var xDimension = parseInt(getNodeAttribute(eg, 'xDimension', '0'));
    var xSpacing = parseFloat(getNodeAttribute(eg, 'xSpacing', '1'));
    var zDimension = parseInt(getNodeAttribute(eg, 'zDimension', '0'));
    var zSpacing = parseFloat(getNodeAttribute(eg, 'zSpacing', '1'));

    var width = (xDimension - 1) * xSpacing;
    var depth = (zDimension - 1) * zSpacing;

    var geometry = new THREE.PlaneBufferGeometry(width, depth, xDimension - 1, zDimension - 1);
    geometry.userData = { 'x3dType': 'ElevationGrid' };
    geometry.rotateX(-Math.PI / 2);
    geometry.translate(width / 2, 0, depth / 2); // center located in the corner
    if (typeof heightStr === 'undefined')
      return geometry;

    // Set height and adjust uv mappings.
    var heightArray = heightStr.trim().split(/\s/);
    var vertices = geometry.getAttribute('position').array;
    var uv = geometry.getAttribute('uv').array;
    var maxIndex = heightArray.length;
    var i = 0;
    var v = 1;
    for (let dx = 0; dx < xDimension; dx++) {
      for (let dz = 0; dz < zDimension; dz++) {
        var index = xDimension * dx + dz;
        if (index < maxIndex)
          vertices[i + 1] = parseFloat(heightArray[index]);
        uv[v] = -uv[v];
        i += 3;
        v += 2;
      }
    }

    geometry.computeVertexNormals();

    return geometry;
  }

  parseBox(box) {
    var size = convertStringToVec3(getNodeAttribute(box, 'size', '2 2 2'));
    var boxGeometry = new THREE.BoxBufferGeometry(size.x, size.y, size.z);
    boxGeometry.userData = { 'x3dType': 'Box' };
    return boxGeometry;
  }

  parseCone(cone) {
    var radius = getNodeAttribute(cone, 'bottomRadius', '0');
    var height = getNodeAttribute(cone, 'height', '0');
    var subdivision = getNodeAttribute(cone, 'subdivision', '32');
    var side = getNodeAttribute(cone, 'side', 'true').toLowerCase() === 'true';
    var bottom = getNodeAttribute(cone, 'bottom', 'true').toLowerCase() === 'true';
    // Note: the three.js Cone is created with thetaStart = Math.PI / 2 to match X3D texture mapping.
    var coneGeometry;
    if (side && bottom)
      coneGeometry = new THREE.ConeBufferGeometry(radius, height, subdivision, 1, false, Math.PI / 2);
    else {
      coneGeometry = new THREE.Geometry();
      if (side) {
        var sideGeometry = new THREE.ConeGeometry(radius, height, subdivision, 1, true, Math.PI / 2);
        coneGeometry.merge(sideGeometry);
      }
      if (bottom) {
        var bottomGeometry = new THREE.CircleGeometry(radius, subdivision);
        var bottomMatrix = new THREE.Matrix4();
        bottomMatrix.makeRotationFromEuler(new THREE.Euler(Math.PI / 2, 0, Math.PI / 2));
        bottomMatrix.setPosition(new THREE.Vector3(0, -height / 2, 0));
        coneGeometry.merge(bottomGeometry, bottomMatrix);
      }
    }
    coneGeometry.userData = { 'x3dType': 'Cone' };
    coneGeometry.rotateY(Math.PI / 2);
    return coneGeometry;
  }

  parseCylinder(cylinder) {
    var radius = getNodeAttribute(cylinder, 'radius', '0');
    var height = getNodeAttribute(cylinder, 'height', '0');
    var subdivision = getNodeAttribute(cylinder, 'subdivision', '32');
    var bottom = getNodeAttribute(cylinder, 'bottom', 'true').toLowerCase() === 'true';
    var side = getNodeAttribute(cylinder, 'side', 'true').toLowerCase() === 'true';
    var top = getNodeAttribute(cylinder, 'top', 'true').toLowerCase() === 'true';
    // Note: the three.js Cylinder is created with thetaStart = Math.PI / 2 to match X3D texture mapping.
    var cylinderGeometry;
    if (bottom && side && top)
      cylinderGeometry = new THREE.CylinderBufferGeometry(radius, radius, height, subdivision, 1, false, Math.PI / 2);
    else {
      cylinderGeometry = new THREE.Geometry();
      if (side) {
        var sideGeometry = new THREE.CylinderGeometry(radius, radius, height, subdivision, 1, true, Math.PI / 2);
        cylinderGeometry.merge(sideGeometry);
      }
      if (top) {
        var topGeometry = new THREE.CircleGeometry(radius, subdivision);
        var topMatrix = new THREE.Matrix4();
        topMatrix.makeRotationFromEuler(new THREE.Euler(-Math.PI / 2, 0, -Math.PI / 2));
        topMatrix.setPosition(new THREE.Vector3(0, height / 2, 0));
        cylinderGeometry.merge(topGeometry, topMatrix);
      }
      if (bottom) {
        var bottomGeometry = new THREE.CircleGeometry(radius, subdivision);
        var bottomMatrix = new THREE.Matrix4();
        bottomMatrix.makeRotationFromEuler(new THREE.Euler(Math.PI / 2, 0, Math.PI / 2));
        bottomMatrix.setPosition(new THREE.Vector3(0, -height / 2, 0));
        cylinderGeometry.merge(bottomGeometry, bottomMatrix);
      }
    }
    cylinderGeometry.userData = { 'x3dType': 'Cylinder' };
    cylinderGeometry.rotateY(Math.PI / 2);
    return cylinderGeometry;
  }

  parseSphere(sphere) {
    var radius = getNodeAttribute(sphere, 'radius', '1');
    var subdivision = getNodeAttribute(sphere, 'subdivision', '8,8').split(',');
    var ico = getNodeAttribute(sphere, 'ico', 'false').toLowerCase() === 'true';
    var sphereGeometry;
    if (ico) {
      sphereGeometry = new THREE.IcosahedronBufferGeometry(radius, subdivision[0]);
      sphereGeometry.rotateY(Math.PI / 2);
    } else
      sphereGeometry = new THREE.SphereBufferGeometry(radius, subdivision[0], subdivision[1], -Math.PI / 2); // thetaStart: -Math.PI/2
    sphereGeometry.userData = { 'x3dType': 'Sphere' };
    return sphereGeometry;
  }

  parsePlane(plane) {
    var size = convertStringToVec2(getNodeAttribute(plane, 'size', '1,1'));
    var planeGeometry = new THREE.PlaneBufferGeometry(size.x, size.y);
    planeGeometry.userData = { 'x3dType': 'Plane' };
    planeGeometry.rotateX(-Math.PI / 2);
    return planeGeometry;
  }

  parsePointSet(pointSet) {
    var coordinate = pointSet.getElementsByTagName('Coordinate')[0];
    var geometry = new THREE.BufferGeometry();
    geometry.userData = { 'x3dType': 'PointSet' };
    if (typeof coordinate === 'undefined')
      return geometry;

    var coordStrArray = getNodeAttribute(coordinate, 'point', '').trim().split(/\s/);
    var color = pointSet.getElementsByTagName('Color')[0];

    var count = coordStrArray.length;
    var colorStrArray;
    geometry.userData.isColorPerVertex = false;
    if (typeof color !== 'undefined') {
      colorStrArray = getNodeAttribute(color, 'color', '').trim().split(/\s/);
      if (typeof colorStrArray !== 'undefined') {
        if (count !== colorStrArray.length) {
          count = Math.min(count, colorStrArray.length);
          console.error("X3DLoader:parsePointSet: 'coord' and 'color' fields size doesn't match.");
        }
        geometry.userData.isColorPerVertex = true;
      }
    }

    var positions = new Float32Array(count);
    for (let i = 0; i < count; i++)
      positions[i] = parseFloat(coordStrArray[i]);
    geometry.addAttribute('position', new THREE.BufferAttribute(positions, 3));

    if (geometry.userData.isColorPerVertex) {
      var colors = new Float32Array(count);
      for (let i = 0; i < count; i++)
        colors[i] = parseFloat(colorStrArray[i]);
      geometry.addAttribute('color', new THREE.BufferAttribute(colors, 3));
    }

    geometry.computeBoundingBox();
    return geometry;
  }

  parseDirectionalLight(light) {
    var on = getNodeAttribute(light, 'on', 'true').toLowerCase() === 'true';
    if (!on)
      return;

    var color = convertStringToColor(getNodeAttribute(light, 'color', '1 1 1'), false);
    var direction = convertStringToVec3(getNodeAttribute(light, 'direction', '0 0 -1'));
    var intensity = parseFloat(getNodeAttribute(light, 'intensity', '1'));
    var castShadows = getNodeAttribute(light, 'castShadows', 'false').toLowerCase() === 'true';

    var lightObject = new THREE.DirectionalLight(color.getHex(), intensity);
    if (castShadows) {
      lightObject.castShadow = true;
      var shadowMapSize = parseFloat(getNodeAttribute(light, 'shadowMapSize', '1024'));
      lightObject.shadow.mapSize.width = shadowMapSize;
      lightObject.shadow.mapSize.height = shadowMapSize;
      lightObject.shadow.radius = parseFloat(getNodeAttribute(light, 'shadowsRadius', '1.5'));
      lightObject.shadow.bias = parseFloat(getNodeAttribute(light, 'shadowBias', '0.000001'));
      lightObject.shadow.camera.near = parseFloat(getNodeAttribute(light, 'zNear', '0.001;'));
      lightObject.shadow.camera.far = parseFloat(getNodeAttribute(light, 'zFar', '2000'));
    }
    lightObject.position.set(-direction.x, -direction.y, -direction.z);
    lightObject.userData = { 'x3dType': 'DirectionalLight' };
    // Position of the directional light will be adjusted at the end of the load
    // based on the size of the scene so that all the objects are illuminated by this light.
    this.directionalLights.push(lightObject);
    return lightObject;
  }

  parsePointLight(light) {
    var on = getNodeAttribute(light, 'on', 'true').toLowerCase() === 'true';
    if (!on)
      return;

    var attenuation = convertStringToVec3(getNodeAttribute(light, 'attenuation', '1 0 0'));
    var color = convertStringToColor(getNodeAttribute(light, 'color', '1 1 1'), false);
    var intensity = parseFloat(getNodeAttribute(light, 'intensity', '1'));
    var location = convertStringToVec3(getNodeAttribute(light, 'location', '0 0 0'));
    var radius = parseFloat(getNodeAttribute(light, 'radius', '100'));
    var castShadows = getNodeAttribute(light, 'castShadows', 'false').toLowerCase() === 'true';

    var lightObject = new THREE.PointLight(color.getHex());

    // Tradeoff to let cohabit VRML light attenuation and the three.js light "physically correct mode".
    // - The intensity is attenuated by the total amount of the VRML attenuation.
    // - The biggest attenuation component defines the `decay` "exponent".
    var k = attenuation.x > attenuation.z ? 2.0 : 7.0;
    lightObject.intensity = k * intensity / attenuation.manhattanLength();
    if (attenuation.x > 0)
      lightObject.decay = 0;
    if (attenuation.y > 0)
      lightObject.decay = 1;
    if (attenuation.z > 0)
      lightObject.decay = 2;
    lightObject.distance = radius;

    if (castShadows) {
      lightObject.castShadow = true;
      var shadowMapSize = parseFloat(getNodeAttribute(light, 'shadowMapSize', '512'));
      lightObject.shadow.mapSize.width = shadowMapSize;
      lightObject.shadow.mapSize.height = shadowMapSize;
      lightObject.shadow.radius = parseFloat(getNodeAttribute(light, 'shadowsRadius', '1'));
      lightObject.shadow.bias = parseFloat(getNodeAttribute(light, 'shadowBias', '0'));
      lightObject.shadow.camera.near = parseFloat(getNodeAttribute(light, 'zNear', '0.001;'));
      lightObject.shadow.camera.far = radius;
    }
    lightObject.position.copy(location);
    lightObject.userData = { 'x3dType': 'PointLight' };
    return lightObject;
  }

  parseSpotLight(light, helperNodes) {
    var on = getNodeAttribute(light, 'on', 'true').toLowerCase() === 'true';
    if (!on)
      return;

    var attenuation = convertStringToVec3(getNodeAttribute(light, 'attenuation', '1 0 0'));
    var beamWidth = parseFloat(getNodeAttribute(light, 'beamWidth', '0.785'));
    var color = convertStringToColor(getNodeAttribute(light, 'color', '1 1 1'), false);
    var cutOffAngle = parseFloat(getNodeAttribute(light, 'cutOffAngle', '0.785'));
    var direction = convertStringToVec3(getNodeAttribute(light, 'direction', '0 0 -1'));
    var intensity = parseFloat(getNodeAttribute(light, 'intensity', '1'));
    var location = convertStringToVec3(getNodeAttribute(light, 'location', '0 0 0'));
    var radius = parseFloat(getNodeAttribute(light, 'radius', '100'));
    var castShadows = getNodeAttribute(light, 'castShadows', 'false').toLowerCase() === 'true';

    var lightObject = new THREE.SpotLight(color.getHex());

    var k = attenuation.x > attenuation.z ? 2.0 : 7.0;
    lightObject.intensity = k * intensity / attenuation.manhattanLength();
    if (attenuation.x > 0)
      lightObject.decay = 0;
    if (attenuation.y > 0)
      lightObject.decay = 1;
    if (attenuation.z > 0)
      lightObject.decay = 2;
    lightObject.distance = radius;

    lightObject.angle = cutOffAngle;
    if (beamWidth > cutOffAngle)
      lightObject.penumbra = 0.0;
    else
      lightObject.penumbra = 1.0 - (beamWidth / cutOffAngle);

    if (castShadows) {
      lightObject.castShadow = true;
      var shadowMapSize = parseFloat(getNodeAttribute(light, 'shadowMapSize', '512'));
      lightObject.shadow.mapSize.width = shadowMapSize;
      lightObject.shadow.mapSize.height = shadowMapSize;
      lightObject.shadow.radius = parseFloat(getNodeAttribute(light, 'shadowsRadius', '1'));
      lightObject.shadow.bias = parseFloat(getNodeAttribute(light, 'shadowBias', '0'));
      lightObject.shadow.camera.near = parseFloat(getNodeAttribute(light, 'zNear', '0.001;'));
      lightObject.shadow.camera.far = radius;
    }
    lightObject.position.copy(location);
    lightObject.target = new THREE.Object3D();
    lightObject.target.position.addVectors(lightObject.position, direction);
    lightObject.target.userData.x3dType = 'LightTarget';
    helperNodes.push(lightObject.target);
    lightObject.userData = { 'x3dType': 'SpotLight' };
    return lightObject;
  }

  parseBackground(background) {
    var color = convertStringToColor(getNodeAttribute(background, 'skyColor', '0 0 0'));
    this.scene.scene.background = color;

    var hdrCubeMapUrl = getNodeAttribute(background, 'hdrUrl', undefined);
    var cubeTextureEnabled = false;
    var isHDR = typeof hdrCubeMapUrl !== 'undefined';
    if (isHDR) {
      // Load HDR equirectangular map
      TextureLoader.loadOrRetrieveImage(hdrCubeMapUrl, undefined, undefined, (texture) => {
        this.scene.applyEquirectangularBackground(texture);
      });
      cubeTextureEnabled = true;
    } else {
      var attributeNames = ['leftUrl', 'rightUrl', 'topUrl', 'bottomUrl', 'backUrl', 'frontUrl'];
      var urls = [];
      for (let i = 0; i < 6; i++) {
        let url = getNodeAttribute(background, attributeNames[i], undefined);
        if (typeof url !== 'undefined') {
          cubeTextureEnabled = true;
          url = url.split(/['"\s]/).filter((n) => { return n; })[0];
        }
        urls.push(url);
      }

      if (cubeTextureEnabled) {
        let cubeTexture = new THREE.CubeTexture();
        let missing = 0;
        for (let i = 0; i < 6; i++) {
          if (typeof urls[i] === 'undefined')
            continue;
          // Look for already loaded texture or load the texture in an asynchronous way.
          missing++;
          let image = TextureLoader.loadOrRetrieveImage(urls[i], cubeTexture, i);
          if (typeof image !== 'undefined') {
            cubeTexture.images[i] = image;
            missing--;
          }
        }
        this.scene.scene.background = cubeTexture;
        if (missing === 0)
          cubeTexture.needsUpdate = true;
      }
    }

    if (cubeTextureEnabled) {
      // Light offset: empirically found to match the Webots rendering.
      var ambientLight = new THREE.AmbientLight(isHDR ? 0x333333 : 0xffffff);
      this.scene.scene.add(ambientLight);
    }

    this.scene.scene.userData.luminosity = parseFloat(getNodeAttribute(background, 'luminosity', '1.0'));

    return undefined;
  }

  parseViewpoint(viewpoint) {
    var fov = parseFloat(getNodeAttribute(viewpoint, 'fieldOfView', '0.785'));
    var near = parseFloat(getNodeAttribute(viewpoint, 'zNear', '0.1'));
    var far = parseFloat(getNodeAttribute(viewpoint, 'zFar', '2000'));
    if (typeof this.scene.viewpoint !== 'undefined') {
      this.scene.viewpoint.camera.near = near;
      this.scene.viewpoint.camera.far = far;
    } else {
      console.log('Parse Viewpoint: error camera');
      // Set default aspect ratio to 1. It will be updated on window resize.
      this.scene.viewpoint.camera = new THREE.PerspectiveCamera(0.785, 1, near, far);
    }

    // camera.fov should be updated at each window resize.
    this.scene.viewpoint.camera.fovX = fov; // radians
    this.scene.viewpoint.camera.fov = THREE.Math.radToDeg(horizontalToVerticalFieldOfView(fov, this.scene.viewpoint.camera.aspect)); // degrees

    if ('position' in viewpoint.attributes) {
      var position = getNodeAttribute(viewpoint, 'position', '0 0 10');
      this.scene.viewpoint.camera.position.copy(convertStringToVec3(position));
    }
    if ('orientation' in viewpoint.attributes) {
      var quaternion = convertStringToQuaternion(getNodeAttribute(viewpoint, 'orientation', '0 1 0 0'));
      this.scene.viewpoint.camera.quaternion.copy(quaternion);
    }
    this.scene.viewpoint.camera.updateProjectionMatrix();

    // Set Webots specific attributes.
    this.scene.viewpoint.camera.userData.x3dType = 'Viewpoint';
    this.scene.viewpoint.camera.userData.followedId = getNodeAttribute(viewpoint, 'followedId', null);
    this.scene.viewpoint.camera.userData.followSmoothness = getNodeAttribute(viewpoint, 'followSmoothness', null);
    this.scene.viewpoint.camera.userData.exposure = parseFloat(getNodeAttribute(viewpoint, 'exposure', '1.0'));
    this.scene.viewpoint.camera.userData.bloomThreshold = parseFloat(getNodeAttribute(viewpoint, 'bloomThreshold', '21.0'));
    return undefined;
  }

  parseWorldInfo(worldInfo) {
    this.scene.worldInfo.title = getNodeAttribute(worldInfo, 'title', '');
    this.scene.worldInfo.window = getNodeAttribute(worldInfo, 'window', '');
  }

  parseFog(fog) {
    var colorInt = convertStringToColor(getNodeAttribute(fog, 'color', '1 1 1'), false).getHex();
    var visibilityRange = parseFloat(getNodeAttribute(fog, 'visibilityRange', '0'));

    var fogObject = null;
    var fogType = getNodeAttribute(fog, 'fogType', 'LINEAR');
    if (fogType === 'LINEAR')
      fogObject = new THREE.Fog(colorInt, 0.001, visibilityRange);
    else
      fogObject = new THREE.FogExp2(colorInt, 1.0 / visibilityRange);
    this.scene.scene.fog = fogObject;
    return undefined;
  }

  _setCustomId(node, object, defNode) {
    // Some THREE.js nodes, like the material and IndexedFaceSet, merges multiple X3D nodes.
    // In order to be able to retrieve the node to be updated, we need to assign to the object all the ids of the merged X3D nodes.
    if (!node || !object)
      return;
    var id = getNodeAttribute(node, 'id', undefined);
    if (typeof id !== 'undefined') {
      if (object.name !== '')
        object.name = object.name + ';' + String(id);
      else
        object.name = String(id);
      if (defNode) {
        if (typeof defNode.userData.USE === 'undefined')
          defNode.userData.USE = String(id);
        else
          defNode.userData.USE = defNode.userData.USE + ';' + String(id);
      }
    }
  }

  _getDefNode(node) {
    var useNodeId = getNodeAttribute(node, 'USE', undefined);
    if (typeof useNodeId === 'undefined')
      return undefined;

    // Look for node in previously parsed objects
    var defNode = this.scene.getObjectById(useNodeId, false, this.parsedObjects);
    if (typeof defNode !== 'undefined')
      return defNode;

    // Look for node in the already loaded scene
    defNode = this.scene.getObjectById(useNodeId, false, this.scene.root);
    if (typeof defNode === 'undefined')
      console.error('X3dLoader: no matching DEF node "' + useNodeId + '" node.');
    return defNode;
  }
};

function getNodeAttribute(node, attributeName, defaultValue) {
  console.assert(node && node.attributes);
  if (attributeName in node.attributes)
    return node.attributes.getNamedItem(attributeName).value;
  return defaultValue;
}

function createDefaultGeometry() {
  var geometry = new THREE.Geometry();
  geometry.userData = { 'x3dType': 'unknown' };
  return geometry;
};

function createDefaultMaterial(geometry) {
  var material;
  if (typeof geometry !== 'undefined' && geometry.userData.x3dType === 'PointSet' && geometry.userData.isColorPerVertex)
    material = new THREE.PointsMaterial({ size: 4, sizeAttenuation: false, vertexColors: THREE.VertexColors });
  else
    material = new THREE.MeshBasicMaterial({color: 0xffffff});
  return material;
};

function convertStringToVec2(s) {
  s = s.split(/\s/);
  var v = new THREE.Vector2(parseFloat(s[0]), parseFloat(s[1]));
  return v;
}

function convertStringToVec3(s) {
  s = s.split(/\s/);
  var v = new THREE.Vector3(parseFloat(s[0]), parseFloat(s[1]), parseFloat(s[2]));
  return v;
}

function convertStringToQuaternion(s) {
  var pos = s.split(/\s/);
  var q = new THREE.Quaternion();
  q.setFromAxisAngle(
    new THREE.Vector3(parseFloat(pos[0]), parseFloat(pos[1]), parseFloat(pos[2])),
    parseFloat(pos[3])
  );
  return q;
}

function convertStringToColor(s, sRGB = true) {
  var v = convertStringToVec3(s);
  var color = new THREE.Color(v.x, v.y, v.z);
  if (sRGB)
    color.convertSRGBToLinear();
  return color;
}

function horizontalToVerticalFieldOfView(hFov, aspectRatio) {
  // Units of the angles: radians.
  // reference: WbViewpoint::updateFieldOfViewY()

  // According to VRML standards, the meaning of mFieldOfView depends on the aspect ratio:
  // the view angle is taken with respect to the largest dimension

  if (aspectRatio < 1.0)
    return hFov;

  return 2.0 * Math.atan(Math.tan(0.5 * hFov) / aspectRatio);
}

THREE.X3DLoader.textures = {};<|MERGE_RESOLUTION|>--- conflicted
+++ resolved
@@ -82,11 +82,11 @@
     else if (node.tagName === 'SpotLight')
       object = this.parseSpotLight(node, helperNodes);
     else if (node.tagName === 'Group') {
-      object = new THREE.Group();
+      object = new THREE.Object3D();
       object.userData.x3dType = 'Group';
       hasChildren = true;
     } else if (node.tagName === 'Switch') {
-      object = new THREE.Group();
+      object = new THREE.Object3D();
       object.visible = getNodeAttribute(node, 'whichChoice', '-1') !== '-1';
       object.userData.x3dType = 'Switch';
       hasChildren = true;
@@ -369,39 +369,7 @@
     if (filename[0] == null)
       return undefined;
 
-<<<<<<< HEAD
-    // create THREE.Texture or THREE.DataTexture based on image extension.
-    texture = TextureLoader.createEmptyTexture(filename[0]);
-
-    // Look for already loaded texture or load the texture in an asynchronous way.
-    var image = TextureLoader.loadOrRetrieve(filename[0], texture);
-    if (typeof image !== 'undefined') { // else it could be updated later
-      texture.image = image;
-      texture.needsUpdate = true;
-    }
-    texture.userData = {
-      'isTransparent': getNodeAttribute(imageTexture, 'isTransparent', 'false').toLowerCase() === 'true',
-      'url': filename[0]
-    };
-
-    // Map ImageTexture.repeat[ST] to THREE.Texture.wrap[ST].
-    var wrapS = getNodeAttribute(imageTexture, 'repeatS', 'true').toLowerCase();
-    var wrapT = getNodeAttribute(imageTexture, 'repeatT', 'true').toLowerCase();
-    texture.wrapS = wrapS === 'true' ? THREE.RepeatWrapping : THREE.ClampToEdgeWrapping;
-    texture.wrapT = wrapT === 'true' ? THREE.RepeatWrapping : THREE.ClampToEdgeWrapping;
-
-    // Map ImageTexture.TextureProperties.anisotropicDegree to THREE.Texture.anisotropy.
-    texture.anisotropy = 8; // matches with the default value: `ImageTexture.filtering = 4`
-    var textureProperties = imageTexture.getElementsByTagName('TextureProperties');
-    if (textureProperties.length > 0)
-      texture.anisotropy = parseFloat(getNodeAttribute(textureProperties[0], 'anisotropicDegree', '8'));
-
-    // This is the encoding used in Webots.
-    texture.encoding = THREE.sRGBEncoding;
-
-=======
     let transformData;
->>>>>>> d04dbafb
     if (textureTransform && textureTransform[0]) {
       var defTexture = this._getDefNode(textureTransform[0]);
       if (typeof defTexture !== 'undefined')
@@ -416,14 +384,21 @@
       }
     }
 
+    // Map ImageTexture.TextureProperties.anisotropicDegree to THREE.Texture.anisotropy.
+    let anisotropy = 8; // matches with the default value: `ImageTexture.filtering = 4`
+    let textureProperties = imageTexture.getElementsByTagName('TextureProperties');
+    if (textureProperties.length > 0)
+      anisotropy = parseFloat(getNodeAttribute(textureProperties[0], 'anisotropicDegree', '8'));
+
     texture = TextureLoader.createOrRetrieveTexture(filename[0], new TextureData(
       getNodeAttribute(imageTexture, 'isTransparent', 'false').toLowerCase() === 'true',
       { 's': getNodeAttribute(imageTexture, 'repeatS', 'true').toLowerCase(),
         't': getNodeAttribute(imageTexture, 'repeatT', 'true').toLowerCase() },
+      anisotropy,
       transformData
     ));
 
-    if (typeof textureTransform !== 'undefined')
+    if (textureTransform && textureTransform[0])
       this._setCustomId(textureTransform[0], texture);
     this._setCustomId(imageTexture, texture);
     return texture;
@@ -839,8 +814,7 @@
     // Tradeoff to let cohabit VRML light attenuation and the three.js light "physically correct mode".
     // - The intensity is attenuated by the total amount of the VRML attenuation.
     // - The biggest attenuation component defines the `decay` "exponent".
-    var k = attenuation.x > attenuation.z ? 2.0 : 7.0;
-    lightObject.intensity = k * intensity / attenuation.manhattanLength();
+    lightObject.intensity = intensity / attenuation.manhattanLength();
     if (attenuation.x > 0)
       lightObject.decay = 0;
     if (attenuation.y > 0)
@@ -881,8 +855,7 @@
 
     var lightObject = new THREE.SpotLight(color.getHex());
 
-    var k = attenuation.x > attenuation.z ? 2.0 : 7.0;
-    lightObject.intensity = k * intensity / attenuation.manhattanLength();
+    lightObject.intensity = intensity / attenuation.manhattanLength();
     if (attenuation.x > 0)
       lightObject.decay = 0;
     if (attenuation.y > 0)
@@ -1004,7 +977,6 @@
     this.scene.viewpoint.camera.userData.followedId = getNodeAttribute(viewpoint, 'followedId', null);
     this.scene.viewpoint.camera.userData.followSmoothness = getNodeAttribute(viewpoint, 'followSmoothness', null);
     this.scene.viewpoint.camera.userData.exposure = parseFloat(getNodeAttribute(viewpoint, 'exposure', '1.0'));
-    this.scene.viewpoint.camera.userData.bloomThreshold = parseFloat(getNodeAttribute(viewpoint, 'bloomThreshold', '21.0'));
     return undefined;
   }
 
