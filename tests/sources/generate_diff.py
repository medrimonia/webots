#!/usr/bin/env python

# Copyright 1996-2019 Cyberbotics Ltd.
#
# Licensed under the Apache License, Version 2.0 (the "License");
# you may not use this file except in compliance with the License.
# You may obtain a copy of the License at
#
#     http://www.apache.org/licenses/LICENSE-2.0
#
# Unless required by applicable law or agreed to in writing, software
# distributed under the License is distributed on an "AS IS" BASIS,
# WITHOUT WARRANTIES OR CONDITIONS OF ANY KIND, either express or implied.
# See the License for the specific language governing permissions and
# limitations under the License.

"""Generate a list of modified files with respect to the parent branch. If not passed as an argument, the
parent branch is automatically computed. This list of modified files is used by Travis for testing only the
files modified by the current pull request (during the sources tests) and hence run the CI tests
significantly faster."""
import os
import subprocess
import sys

<<<<<<< HEAD
branch = os.getenv('TRAVIS_BRANCH')  # branch targeted by the pull request
if branch is None or os.getenv('TRAVIS_EVENT_TYPE') != 'pull_request':
    branch = os.getenv('APPVEYOR_REPO_BRANCH')
    if os.getenv('APPVEYOR_PULL_REQUEST_NUMBER') is None:
        branch = None

if branch is not None:
    cwd = os.getcwd()
    os.chdir(os.getenv('WEBOTS_HOME'))
    output = subprocess.check_output(['git', 'diff', '--name-only', branch]).decode('utf-8')
    f = open(os.path.join(os.getenv('WEBOTS_HOME'), 'tests', 'sources', 'modified_files.txt'), 'w')
    f.write(output)
    f.close()
    os.chdir(cwd)
=======
if len(sys.argv) != 2:  # no parent branch passed as an argument, computing it from script
    script = os.path.join(os.getenv("WEBOTS_HOME"), 'tests', 'sources', 'parent_branch.sh')
    branch = subprocess.check_output(['bash', script]).decode('utf-8').strip()
>>>>>>> 782c1ddd
else:
    branch = sys.argv[1]
with open(os.path.join(os.getenv('WEBOTS_HOME'), 'tests', 'sources', 'modified_files.txt'), 'w') as file:
    file.write(subprocess.check_output(['git', 'diff', '--name-only', branch]).decode('utf-8'))<|MERGE_RESOLUTION|>--- conflicted
+++ resolved
@@ -22,26 +22,9 @@
 import subprocess
 import sys
 
-<<<<<<< HEAD
-branch = os.getenv('TRAVIS_BRANCH')  # branch targeted by the pull request
-if branch is None or os.getenv('TRAVIS_EVENT_TYPE') != 'pull_request':
-    branch = os.getenv('APPVEYOR_REPO_BRANCH')
-    if os.getenv('APPVEYOR_PULL_REQUEST_NUMBER') is None:
-        branch = None
-
-if branch is not None:
-    cwd = os.getcwd()
-    os.chdir(os.getenv('WEBOTS_HOME'))
-    output = subprocess.check_output(['git', 'diff', '--name-only', branch]).decode('utf-8')
-    f = open(os.path.join(os.getenv('WEBOTS_HOME'), 'tests', 'sources', 'modified_files.txt'), 'w')
-    f.write(output)
-    f.close()
-    os.chdir(cwd)
-=======
 if len(sys.argv) != 2:  # no parent branch passed as an argument, computing it from script
     script = os.path.join(os.getenv("WEBOTS_HOME"), 'tests', 'sources', 'parent_branch.sh')
     branch = subprocess.check_output(['bash', script]).decode('utf-8').strip()
->>>>>>> 782c1ddd
 else:
     branch = sys.argv[1]
 with open(os.path.join(os.getenv('WEBOTS_HOME'), 'tests', 'sources', 'modified_files.txt'), 'w') as file:
