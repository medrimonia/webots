# Webots R2019b Changelog

## Webots R2019b Revision 1
Released on October 1st, 2019.

  - New Robots
    - Added a [DJI Mavic 2 PRO](../guide/mavic-2-pro.md) quadcopter drone model.
  - Removed robots
    - Removed the Telemax PRO robot model, following a request from Telerob.
  - New Features
    - Added a new `fastHelixThreshold` field to the [Propeller](propeller.md) node to define when the helix representation is switched from `slowHelix` to` fastHelix`.
    - Added several appearances: `BlanketFabric`, `BrushedSteel`, `CementTiles`, `Copper`, `Grass`, `LedStrip`, `MarbleTiles`, `Pcb`, `PorcelainChevronTiles`, `ReflectiveSurface`, `Sand`, `SlatePavement` and `Soil`.
    - Added new appearance types for: `CarpetFibers` and `StonePavement`.
    - Added several bathroom objects and lights: `BathroomSink`, `Bathtube`, `Toilet`, `WashingMachine`, `CeilingSpotLight` and `ConstructionLamp`.
    - Added a C3dViewer PROTO to visualize C3D files in Webots.
<<<<<<< HEAD
    - Added a new HDR background: `noon_cloudy_countryside`
    - E-puck2
      - Added the pi-puck extension.
      - Fixed [DistanceSensor](distancesensor.md) noise calibration.
      - Improved the meshes and appearances.
=======
    - Added a new HDR background: `noon_cloudy_countryside`.
>>>>>>> a5a2b645
  - New Samples
    - Added new samples about the [Accelerometer](../guide/samples-devices.md#accelerometer-wbt) and [Brake](../guide/samples-devices.md#brake-wbt) devices.
    - Added a `village_center` world.
  - Dependency Updates
    - macOS: Support the Catalina SDK.
    - Linux: Upgraded to Qt 5.13.1.
    - Windows: Upgraded to Qt 5.12.4.
  - Enhancements
    - Improved hyperlinks of the Help menu.
    - Improved the intensity and color of the bus, truck and car vehicle lights.
    - macOS and Linux: Use POSIX shared memory segments to fix the limit problems on macOS and allow for snap packaging with strict confinement on Linux.
    - Improved management of the life cycle of the Webots temporary folder.
  - Bug fixes
    - Webots online 3D viewer (`webots.min.js`)
      - Fixed [Fog](fog.md) type.
      - Fixed [ElevationGrid](elevationgrid.md) normals.
      - Fixed [Background](background.md) default color.
      - Fixed [Cone](cone.md) and [Cylinder](cylinder.md) default radius and height.
      - Fixed bugs on `webots.alert`, `webots.confirm`, and editor reset dialogs.
      - Fixed rendering issues with [IndexedFaceSet](indexedfaceset.md) having default texture mapping.
      - Enabled console button in broadcast streaming mode.
      - Windows 10 / Firefox: Fixed context menu.
      - macOS: Dealt the `Ctrl + left click` event as a `right click` event.
    - Fixed `realistic_village.wbt` materials.
    - Fixed the insertion of a PROTO containing a [BallJoint](balljoint.md).
    - Fixed ros controller not publishing the `/connector/presence` topic.
    - Fixed crash when using an `infra-red` [DistanceSensors](distancesensor.md) pointing to a texture without repetition.
    - Fixed external controllers, now when a controller exits, the simulation keeps running and it is possible to re-start another external controller.
    - Webots now reads the Python shebang of controller programs to determine which version of Python to execute.
    - External controllers now wait if started before Webots.
    - Fixed warnings printed in the terminal if a [Solid](solid.md).name field contains characters with special meaning in regular expressions.
    - Fixed invalid node references in controllers after deleting nodes from Webots or from the [Supervisor](supervisor.md) API (thanks to @chilaire).
    - Fixed rendering issues if multiple texture coordinates of a face are equal.
    - Linux: Fixed missing Python3.7 controller API.
    - Windows: Fixed possible DLL conflict with libssl-1\_1-x64.dll and libcrypto-1\_1-x64.dll.

## [Webots R2019b](../blog/Webots-2019-b-release.md)
Released on June 25th, 2019.

  - New Robots
    - Added an ABB IRB 4600/40 arm model.
    - Added Universal Robots UR3e, UR5e and UR10e models.
    - Added a ROBOTIQ 3-Finger gripper model.
    - Added a Clearpath Moose model.
    - Added a Telerob Telemax PRO model.
  - New Features
    - Windows: Webots can now be installed without administrator privileges.
    - Improved the Webots online 3D viewer: `webots.min.js`
      - Switched from `X3DOM` to `three.js`.
      - Used ES6, Babel and minifyjs to provide `webots.min.js` as a single and minified file.
      - Reduced the rendering difference between Webots and `webots.min.js`.
      - Added support for PBR appearances and HDR textured background.
      - Improved loading time and rendering speed.
      - Extended the Webots websocket server to an HTTP server serving the texture images too.
    - Added an `ico` field to the Sphere node to select the tessellation method between uv-sphere and icosphere.
    - Bloom and Ambient Occlusion are now also available as effects for color cameras.
    - BallJoint nodes can now be controlled using RotationalMotor and Brake nodes and their angles can be measured using PositionSensor nodes.
    - Extern robot controllers can be launched from outside of Webots.
    - Added the following PROTO objects: `IntermodalContainer`, `IntermodalOfficeContainer`, `Radiator`, `WallPlug`, `FireExtinguisher`, `CapScrew`, `ElectricalPlug`, `EyeScrew`, `ScrewHole`, `Washer`, `DoubleFluorescentLamp` and `OfficeTelephone`.
    - Added the following PROTO appearances: `CorrodedMetal`, `CorrugatedMetal`, `DamascusSteel`, `DarkParquetry`, `ElectricConduit`, `FlexibleAluminiumDuct`, `GalvanizedMetal`, `HammeredCopper`, `OldPlywood`, `OsbWood`, `Plaster`, `RustyMetal`, `ScrewThread` and `WireFence`.
    - Added a `PipeBoundingObject` and a `TorusBoundingObject` PROTO nodes to simplify the creation of complex bounding objects.
    - Added a factory hall environment sample.
    - Added support for normal definition (by face or by vertex) in IndexedFaceSet nodes.
    - Added two examples called `motor2` and `motor3` in `samples/devices` to showcase controlled Hinge2Joint and BallJoint.
  - Enhancements
    - **Improved the Sphere texture mapping that now applies UV mapping.**
    - **Encourage the use of realistic quadratic attenuation for PointLight and SpotLight nodes by displaying a warning in case the `attenuation` field is not quadratic.**
    - Added an `appearance` field to the `Wrench`, `LJoint`, `PipeSection` and `TJoint` PROTO nodes.
    - Added a `stringerWidth` field to the `StraightStairs` PROTO node.
    - Added the possibility to define the appearance, radius and length of the `Bolt` and `Nut` PROTO nodes.
    - Connector nodes can now be inserted in Solid nodes.
    - Connector nodes can now be part of the static environment.
    - Improved the infra-red DistanceSensor model by taking into account the roughness and occlusion of the surface.
    - Improved the default SpotLight.beamWidth value.
    - Converted many PNG textures to JPEG to save disk space and network bandwidth.
    - Improved boundingObject representation of Capsule and Cylinder geometries by setting a minimum subdivision value.
    - Tinkerbots: Used Slot gender mechanism.
    - Improved animation JSON file to list only nodes that changed during the animation recording and store their initial status.
    - Replaced the `maxRadius` field of Muscle node by a `volume` field.
    - Added support for Muscle node insertion in RotationalMotors of Hinge2Joints.
  - Bug fix
    - Fixed --minimize starting option not working on Ubuntu 18.04.
    - Renamed some PROTO appearances (`MatteCarPaint` -> `MattePaint`, `GlossyCarPaint` -> `GlossyPaint`, `CarLeather` -> `Leather`).
    - Fixed DoorLever `name` field not connected when its `canTurn` field is set to TRUE.
    - Fixed mirrored texture in Floor PROTO.
    - Fixed animation player not working correctly when loading previous poses.
    - Fixed VRML import and export of Webots Sphere geometries (icospheres).
    - Fixed invalid `webots_ros::RecognitionObject::colors` value published by the Camera `recognition_objects` ROS topic.
    - Fixed missing OpenCV dependencies on Windows preventing the vision controller to run and to compile.
    - Fixed PNG images with a useless alpha layer that were falsly considered as transparent by Webots causing alpha sorting problems.
    - Fixed controller builds using a custom Java Makefile.
    - Fixed Fog node not disabled when visibility range is 0.
    - Fixed reading of available GPU memory on some AMD graphics cards.
    - Fixed value of the `WB_KEYBOARD_NUMPAD_LEFT` enumeration in the C API.
    - Fixed crash when adding a geometry node in the `animatedGeometry` field of the Track node.
    - Fixed calibration of the Khepera4 robot ground sensors (thanks to Jeremy and Cyrill).
    - Fixed crash when copy-pasting some procedural nodes.
    - Fixed crash pasting a node in a non-empty field of a procedural PROTO node.
    - Fixed availability of Muscle node in case of an Hinge2Joint ancestor (thanks to Florin).
    - Fixed crash in streaming mode if a client connects while a world is loading.
    - Fixed crash when deleting the Background node if the simulation contains a Track node.
    - Fixed crash when using an `infra-red` DistanceSensor node on a painted surface.
    - Fixed geometry not created on world loading if invalid geometry fields are written in the file.
    - Fixed mismatch between boundingObject outline and graphical representation of a Cylinder if the subdivision field is set to an odd value.
    - Fixed `getRangeImageArray` function in the Python API returning always None.
    - Fixed runtime changes of kinematic solid bounding objects not taken into account when colliding with sleeping dynamic solids.
    - Fixed insertion of USE PROTO node into a PROTO field from the Add Node dialog.
    - Fixed native robot windows and physics plugins recompilation on Windows by upgrading from gcc 7.4.0 to gcc 9.1.0.
    - Fixed link to documentation page for PROTO nodes contained in a folder with underscore symbols in the name.
  - Cleanup
    - Deprecated the Python 2.7 API.
    - Removed the `environmentMap` field of the PBRAppearance node.
    - Removed broken `colorPerVertex` and `color` fields of the ElevationGrid node.

## Webots R2019a Revision 1
Released on February 14th, 2019.

  - Dependency Updates
    - Windows: upgraded to Qt 5.12.1.
  - Enhancements
    - Added a StripBuilding PROTO.
    - Improved the SUMO exporter to support more cases.
    - Improved rendering speed on Retina displays.
    - Added a controller emulating the e-puck2 Wi-Fi protocol and a simple LabVIEW VI communicating with it.
    - Added a safe mode.
  - Bug fixes
    - Fixed possible communication hangs with a Wi-Fi remote controlled e-puck2 robot.
    - Fixed the LEDs of the e-puck robot which were turned on wrongly when the `led0` LED was turned on.
    - Windows: fixed flush of stdout and stderr for robot controllers.
    - Fixed crash with the Python API when getting a Camera, Lidar or RangeFinder image at first step (thanks to Farinaz).
    - Fixed crash when exporting some worlds to VRML97.
    - Fixed crash at startup when using a low-end GPU.
    - Fixed OpenStreetMap importer not working when launched from another directory because of missing configuration file.
    - Fixed TextureTransform field changes applied only at revert.
    - Fixed crash while recording a movie with some low-end GPU.
    - Fixed MATLAB controllers causing MATLAB crashes at startup on Windows.
    - Fixed e-puck light sensors calibration in worlds using PBR.

## [Webots R2019a](../blog/Webots-2019-a-release.md)
Released on December 17th, 2018.

  - New Features
    - Graphics Improvements
      - Webots now features an advanced High Dynamic Range (HDR) rendering pipeline with adjustable exposure.
      - All worlds, robots, devices, objects and PROTO files have now been updated to use the PBR rendering system exclusively.
      - PBRAppearance nodes now can make use of an emissive color or an emissive color texture to mimic light emission.
      - Global Illumination can be simulated using Ground-Truth Ambient Occlusion (GTAO).
      - Added a Bloom effect to simulate glaring from bright lights, emissive surfaces & reflections.
      - Added a library of appearance PROTO nodes for a suite of high-quality useful materials.
    - Added the Tinkerbots robotics kit.
    - Added Wi-Fi remote control for the e-puck2 robot.
    - Added a ConveyorBelt PROTO.
    - Added a `noise` field to the PositionSensor node.
    - Added a model of the Tesla model 3 compatilble with the SUMO interface.
    - Added a `wb_supervisor_node_move_viewpoint` Supervisor function.
    - Added two new functions to the Speaker API called `wb_speaker_is_sound_playing` and `wb_speaker_is_speaking` to check whether a specific sound is currently been played or if the speaker is performing text-to-speech.
    - Added a model of `Fanatec CSL Elite Racing Wheel` steering wheel to be used in the `steeringWheel` field of some vehicles.
    - Added a ROBOTIS OP3 model.
    - Added three model of Velodyne lidars: `Puck`, `Puck Hi-Res` and `Puck LITE`.
  - Dependency Updates
    - Windows: upgraded to Qt 5.12.0.
    - macOS: upgraded to Qt 5.11.2.
    - **macOS: Added support for macOS 10.14. Dropped support of the obsolete libstdc++ and the i386 architecture from libController and derivated libraries.**
    - **macOS, Windows: upgraded Python 3 precompiled packages to Python 3.7**
  - Enhancements
    - Improved support of macOS Mojave and Retina displays.
    - Improved support of the VMWare virtual machines.
    - Improved the conversion from PROTO nodes into base nodes by preserving the DEF-USE definitions.
    - Improved the message dialog displayed when a controller is built to propose by default to reset the world.
    - Improved DEF/USE error messages for nodes defined in PROTO model bodies.
    - Improved real-time computation (displayed in the speedometer) for simulations with a time step smaller than 32ms.
    - Exposed global texture quality as a parameter in the Webots preferences.
  - Bug fixes
    - Fixed Lidar sensors which were returning NaN on some AMD graphics cards.
    - Fixed incorrect gamma correction for PBR rendering with shadows.
    - Fixed incorrect gamma-space representation of color fields with PBR.
    - Fixed material issues on some virtual machines.
    - Fixed e-puck remote-control issues in BotStudio (thanks to Andrew).
    - Fixed nodes proposed in the Add Node dialog in case of DEF and USE nodes used in different contexts (bounding object and not).
    - Fixed DEF nodes proposed in the Add Node dialog in case of multiple occurrences of the same DEF name.
    - Fixed insertion of a Slot PROTO node from Add Node dialog or paste action without a parent Slot node.
    - Fixed world opened when selecting a section item in the Webots guided tour.
    - Fixed simulation freeze reloading or loading a new world while a movie is recorded from a Supervisor controller.
    - Fixed movie icon status when recording a movie from a Supervisor controller.
    - Fixed returned position on camera image of WbCameraRecognitionObject (thanks to Tommaso).
    - Fixed non-working motor control if the parent of the joint is a Slot node.
    - Fixed crash when a node in the `appearance` or `geometry` field of a Shape node or `endPoint` field of a Slot or Joint node is regenerated.
    - Fixed issue with wrong sensor refresh rate with the ROS controller when the world time step is not equal to 32.
    - Fixed performance issue when using Camera, Lidar or RangeFinder devices with the ROS controller (thanks to Omar).
    - Fixed guided tour opened in batch mode.
    - Fixed enabling of InertialUnit devices from the generic robot-windows.
  - Cleanup
      - The Supervisor node is now deprecated, instead a normal robot should be used and its `supervisor` field should be set to TRUE.
      - The Supervisor API remains unchanged and will not be deprecated.
      - Added a `wb_robot_get_supervisor` function to get the state of the `supervisor` field of the Robot node.
      - Added a new `supervisor` field to all the robot and vehicle PROTO nodes.
      - Improved the C++, Java and Python versions of the vehicle library to base the `Driver` class on the `Supervisor` class instead of the `Robot` one.
      - Removed the possibility to retrieve the super node in Lua in order to speed up node initialization.
  - Breaking Changes
    - **Deprecated the Supervisor node.**
    - **Removed deprecated ROS DifferentialWheels API.**
    - **Roads**
      - Refactored and improved various road PROTO nodes in order to improve graphical fidelity and increase modularity without requiring the creation of a specific texture (especially for road lines).
      - The `texture` and `textureScale` fields have been replaced by the `appearance` field.
      - The `pavementTexture` field has been replaced by the `pavementAppearance` field.
      - The `dashedLine` field has been replaced by the `lines` field.
    - **Many PROTO files no longer use `texture` style MFString field(s), instead using new `appearance` SFNode field(s). These are:**
      - UnevenTerrain
      - Floor
      - CircleArena
      - RectangleArena
      - All Road PROTOs
      - Door
      - Ceiling
      - Cabinet<|MERGE_RESOLUTION|>--- conflicted
+++ resolved
@@ -13,15 +13,12 @@
     - Added new appearance types for: `CarpetFibers` and `StonePavement`.
     - Added several bathroom objects and lights: `BathroomSink`, `Bathtube`, `Toilet`, `WashingMachine`, `CeilingSpotLight` and `ConstructionLamp`.
     - Added a C3dViewer PROTO to visualize C3D files in Webots.
-<<<<<<< HEAD
     - Added a new HDR background: `noon_cloudy_countryside`
     - E-puck2
       - Added the pi-puck extension.
       - Fixed [DistanceSensor](distancesensor.md) noise calibration.
       - Improved the meshes and appearances.
-=======
     - Added a new HDR background: `noon_cloudy_countryside`.
->>>>>>> a5a2b645
   - New Samples
     - Added new samples about the [Accelerometer](../guide/samples-devices.md#accelerometer-wbt) and [Brake](../guide/samples-devices.md#brake-wbt) devices.
     - Added a `village_center` world.
