# Webots R2020 Change Log

## [Webots R2020a](../blog/Webots-2019-a-release.md)
Released on XXX YYth, 2019.

  - New Features
    - Added the `Background.luminosity` field which specifies the light contribution of the [Background](background.md) node. Open this field in the `TexturedBackground` and the `TexturedBackgroundLight` PROTO nodes.
    - Added new appearance: `DryMud`
    - Added new HDR background: `entrance_hall`
    - Improved the Webots online 3D viewer: `webots.min.js`
      - Improved support of the Webots rendering pipeline: supported the Bloom post-processing effect.
      - Added support for the `ImageTexture.filtering` field.
<<<<<<< HEAD
    - Replaced the [Viewpoint](viewpoint.md) `followOrientation` field by a `followType` field for more flexibility.
  - New Samples
    - Added a `complete_apartment` world.
=======
    - Improved graphics quality of the [robotbenchmark](https://robotbenchmark.net) worlds.
    - Replaced the [Viewpoint](viewpoint.md) `followOrientation` field by a `followType` field for more flexibility.
>>>>>>> b2fa341f
<|MERGE_RESOLUTION|>--- conflicted
+++ resolved
@@ -10,11 +10,7 @@
     - Improved the Webots online 3D viewer: `webots.min.js`
       - Improved support of the Webots rendering pipeline: supported the Bloom post-processing effect.
       - Added support for the `ImageTexture.filtering` field.
-<<<<<<< HEAD
+    - Improved graphics quality of the [robotbenchmark](https://robotbenchmark.net) worlds.
     - Replaced the [Viewpoint](viewpoint.md) `followOrientation` field by a `followType` field for more flexibility.
   - New Samples
-    - Added a `complete_apartment` world.
-=======
-    - Improved graphics quality of the [robotbenchmark](https://robotbenchmark.net) worlds.
-    - Replaced the [Viewpoint](viewpoint.md) `followOrientation` field by a `followType` field for more flexibility.
->>>>>>> b2fa341f
+    - Added a `complete_apartment` world.