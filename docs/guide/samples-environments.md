--- conflicted
+++ resolved
@@ -45,8 +45,7 @@
 The tools and valves are interactive.
 This means that a robot could grab a hammer, or turn a valve handle.
 
-<<<<<<< HEAD
-### hall.wbt
+### [hall.wbt](https://github.com/omichel/webots/tree/master/projects/samples/environments/factory/worlds/hall.wbt)
 
 **Keywords**: hall, workbench, tools, industrial pipes, industrial stairs
 
@@ -64,10 +63,7 @@
 The tools, valves and doors are interactive.
 This means that a robot could grab a hammer, turn a valve handle, climb the stairs or open a door.
 
-### kitchen.wbt
-=======
 ### [kitchen.wbt](https://github.com/omichel/webots/tree/master/projects/samples/environments/worlds/kitchen.wbt)
->>>>>>> 169014e3
 
 **Keywords**: kitchen, utensil
 
