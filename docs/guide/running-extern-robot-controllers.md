# Running Extern Robot Controllers

This chapter describes extern robot controllers and how to use them.

## Introduction

Normally, Webots launches automatically the robot controller specified in the `controller` field of each [Robot](../reference/robot.md) node.
However, if this field is set to `<extern>`, no controller is launched and the robot will behave like if its `controller` field was an empty string, that is, the robot will not be controlled.
But as soon as a Webots controller is launched manually on the same computer, it will attempt to connect to this `<extern>` robot controller in order to control this robot.

## Usefulness

Running an extern robot controller requires that the controller is launched manually.
This may seem inconvenient, but in several cases, it turns out to be very useful, because the user has full control over the controller process.
For example, it may run it within a debugging environment, like *gdb*, a command line tool like *Python shell*, or within some Integrated Development Environment (IDE), such as *Visual C++*, *Eclipse* or *PyCharm*.
Also, the standard output and error streams (`stdout` and `stderr`) remain under the user control and are not sent to the Webots console.
It is even possible to read the standard input stream (`stdin`) like with any standard program.

> **Note**: If the `robot.synchronization` field is set to `TRUE` Webots will wait for the extern controller to be launched, otherwise the simulation will run whether the controller is started or not.

## Environment Variables

In order to be able to run an extern Webots controller, a number of environment variables should be set or extended.
Please refer to the documentation of your operating system to set environment variables.

<<<<<<< HEAD
| Operating System | Controller Language  | Environment Variable     | Typical Value                                    |
|------------------|----------------------|--------------------------|--------------------------------------------------|
| Windows          | all                  | WEBOTS\_HOME             | `C:\Program Files\Webots`                        |
| Linux            | all                  | WEBOTS\_HOME             | `/usr/local/webots`                              |
| macOS            | all                  | WEBOTS\_HOME             | `/Applications/Webots`                           |
| Windows          | all                  | PATH                     | add `${WEBOTS_HOME}/lib/controller`              |
| Linux            | all                  | LD\_LIBRARY\_PATH        | add `${WEBOTS_HOME}/lib/controller`              |
| macOS            | all                  | DYLD\_LIBRARY\_PATH      | add `${WEBOTS_HOME}/lib/controller`              |
| all              | Python 2.7           | PYTHONPATH               | add `${WEBOTS_HOME}/lib/controller/python27`     |
| all              | Python 3.X           | PYTHONPATH               | add `${WEBOTS_HOME}/lib/controller/python3X`     |
| all              | Python               | PYTHONIOENCODING         | `UTF-8`                                          |
| all              | MATLAB               | WEBOTS\_PROJECT          | `/my_folder/my_webots_project`                   |
| all              | MATLAB               | WEBOTS\_CONTROLLER\_NAME | `my_robot_controller.m`                          |
| all              | MATLAB               | WEBOTS\_VERSION          | `R2019a-rev1`                                    |

If a C/C++ controller is launched from a Terminal running the bash shell, it is sufficient to issue the following command to set the path to the Controller library before launching the controller:
- On Windows/MSYS2, type: `export PATH=${PATH}:/C/Program\ Files/Webots/lib/controller`.
- On Linux, type `export LD_LIBRARY_PATH=${LD_LIBRARY_PATH}:/usr/local/webots/lib/controller`.
- On macOS, type `export DYLD_LIBRARY_PATH=${DYLD_LIBRARY_PATH}:/Applications/Webots/lib/controller`.

For a Java controller, the `-Djava.library.path=${WEBOTS_HOME}/lib/controller/java` option should be added to the `java` command line launching the Java controller.
=======
Generic Webots environment variables needed for all the controller languages:

%tab-component "os"

%tab "Windows"
| Environment Variable     | Typical Value                                    |
|--------------------------|--------------------------------------------------|
| WEBOTS\_HOME             | `C:\Program Files\Webots`                        |
| PATH                     | add `${WEBOTS_HOME}\msys64\mingw64\bin`          |

%tab-end

%tab "Linux"

| Environment Variable     | Typical Value                                    |
|--------------------------|--------------------------------------------------|
| WEBOTS\_HOME             | `/usr/local/webots`                              |
| LD\_LIBRARY\_PATH        | add `${WEBOTS_HOME}/lib`                         |

%tab-end

%tab "macOs"

| Environment Variable     | Typical Value                                    |
|--------------------------|--------------------------------------------------|
| WEBOTS\_HOME             | `/Applications/Webots`                           |
| DYLD\_LIBRARY\_PATH      | add `${WEBOTS_HOME}/lib`                         |

%tab-end

%end

Specific setup depending on the controller language:


%tab-component "language"

%tab "C"

If a C/C++ controller is launched from a Terminal running the bash shell, instead of setting the `WEBOTS_HOME` and `PATH` variables, it is sufficient to issue the following command to set the path to the Controller library before launching the controller:
- On Windows/MSYS2, type: `export PATH=${PATH}:/C/Program\ Files/Webots/msys64/mingw64/bin`.
- On Linux, type `export LD_LIBRARY_PATH=${LD_LIBRARY_PATH}:/usr/local/webots/lib`.
- On macOS, type `export DYLD_LIBRARY_PATH=${DYLD_LIBRARY_PATH}:/Applications/Webots/lib`.

%tab-end

%tab "C++"

If a C/C++ controller is launched from a Terminal running the bash shell, instead of setting the `WEBOTS_HOME` and `PATH` variables, it is sufficient to issue the following command to set the path to the Controller library before launching the controller:
- On Windows/MSYS2, type: `export PATH=${PATH}:/C/Program\ Files/Webots/msys64/mingw64/bin`.
- On Linux, type `export LD_LIBRARY_PATH=${LD_LIBRARY_PATH}:/usr/local/webots/lib`.
- On macOS, type `export DYLD_LIBRARY_PATH=${DYLD_LIBRARY_PATH}:/Applications/Webots/lib`.

%tab-end

%tab "Python"
| Version      | Environment Variable     | Typical Value                                    |
|--------------|--------------------------|--------------------------------------------------|
| Python 2.7   | PYTHONPATH               | add `${WEBOTS_HOME}/lib/python27`                |
| Python 3.X   | PYTHONPATH               | add `${WEBOTS_HOME}/lib/python3X`                |
| all          | PYTHONIOENCODING         | `UTF-8`                                          |
%tab-end

%tab "Java"

Add the `-Djava.library.path=${WEBOTS_HOME}/lib/java` option to the `java` command line launching the Java controller.

%tab-end


%tab "MATLAB"

| Environment Variable     | Typical Value                                    |
|--------------------------|--------------------------------------------------|
| WEBOTS\_PROJECT          | `/my_folder/my_webots_project`                   |
| WEBOTS\_CONTROLLER\_NAME | `my_robot_controller.m`                          |
| WEBOTS\_VERSION          | `R2019a-rev1`                                    |

%tab-end

%end
>>>>>>> a027dbb1

## Setup

Different use cases are detailed here from the most simple to the most complex:

### Single Simulation and Single Extern Robot Controller

You are running a single Webots simulation simultaneously on the same machine and this simulation has only one robot that you want to control from an extern controller.
In this case, you simply need to set the `controller` field of this robot to `<extern>` and to launch the controller program from a console or from your favorite IDE.

### Single Simulation and Multiple Extern Robot Controllers

You are running a single Webots simulation simultaneously on the same machine and this simulation has several robots that you want to control from extern controllers.
In this case, for each robot that you want to control externally, you should set their `controller` field to `<extern>`.
Then, in the environment from which you are going to launch the extern controller, you should define an environment variable named `WEBOTS_ROBOT_NAME` and set it to match the `name` field of the [Robot](../reference/robot.md) node you want to control.
Once this environment variable is set, you can launch your controller and it will connect to the extern robot whose `name` matches the one provided in the environment variable.
You can repeat this for the other controllers, e.g., set a different value to the `WEBOTS_ROBOT_NAME` environment variable before starting a new controller, so that it will connect to a different robot.

> **Note**: if the `WEBOTS_ROBOT_NAME` is not set, the controller will connect to the first extern robot found which is not already connected to an extern controller.

### Multiple Concurrent Simulations

If you are running multiple simulations simultaneously on the same machine, then you need to indicate to your controller to which instance of Webots it should try to connect.
This can be achieved by setting an environment variable named `WEBOTS_PID` with the PID (Process ID) of the running Webots instance to which you want to connect your controller.
If that simulation has more than one extern controller, you may also set the `WEBOTS_ROBOT_NAME` environment variable to specify the robot to which your controller should connect.

> **Note**: the environment variables can be set inside the controller program, before calling the `wb_robot_init()` function.

### Running Extern Robot Controller with the Snap Version of Webots

In order to compile and execute extern controllers, the following environment variables should be set:
```
export WEBOTS_HOME=/snap/webots/current/usr/share/webots
export LD_LIBRARY_PATH=$WEBOTS_HOME/lib
```

Additionally, on Ubuntu 16.04 the following environment variables should be set:
```
export LD_LIBRARY_PATH=$LD_LIBRARY_PATH:/snap/webots/current/usr/lib/x86_64-linux-gnu
export LD_PRELOAD=/snap/webots/current/usr/lib/x86_64-linux-gnu/libz.so
```

Because of the snap sand-boxing system, Webots has to use a special temporary folder to share information with robot controllers.
When you launch the snap version of Webots, the launcher computes the `WEBOTS_TMPDIR` environment variable if it is not already set.
This variable is computed from the `SNAP_USER_COMMON` environment variable which typically points to `/home/username/snap/webots/common`, a folder accessible by both Webots and your own programs.
Similarly, the libController will automatically check this folder and its contents to determine if it should use it to communicate with Webots.
It is recommended that you do not override this `WEBOTS_TMPDIR` environment variable, unless you want to experiment a different mechanism.


## Example Usage

1. Open for example the "WEBOTS\_HOME/projects/robots/softbank/nao/worlds/nao_demo.wbt" world file.
2. If the simulation was running, stop it and revert it.
3. Then, open the Nao node in the scene tree and change its controller field from `nao_demo` to `<extern>`.
4. Save the simulation, restart it and run it.
5. Open the "WEBOTS\_HOME/projects/robots/softbank/nao/controllers/nao_demo" folder from a terminal.
6. Setup environment variables needed for a C/C++ controller as explained in the above section.
7. Start the `nao_demo` controller manually from the terminal.
8. You should see the Nao robot moving in the simulation, controlled by the `nao_demo` program you just started.<|MERGE_RESOLUTION|>--- conflicted
+++ resolved
@@ -23,29 +23,6 @@
 In order to be able to run an extern Webots controller, a number of environment variables should be set or extended.
 Please refer to the documentation of your operating system to set environment variables.
 
-<<<<<<< HEAD
-| Operating System | Controller Language  | Environment Variable     | Typical Value                                    |
-|------------------|----------------------|--------------------------|--------------------------------------------------|
-| Windows          | all                  | WEBOTS\_HOME             | `C:\Program Files\Webots`                        |
-| Linux            | all                  | WEBOTS\_HOME             | `/usr/local/webots`                              |
-| macOS            | all                  | WEBOTS\_HOME             | `/Applications/Webots`                           |
-| Windows          | all                  | PATH                     | add `${WEBOTS_HOME}/lib/controller`              |
-| Linux            | all                  | LD\_LIBRARY\_PATH        | add `${WEBOTS_HOME}/lib/controller`              |
-| macOS            | all                  | DYLD\_LIBRARY\_PATH      | add `${WEBOTS_HOME}/lib/controller`              |
-| all              | Python 2.7           | PYTHONPATH               | add `${WEBOTS_HOME}/lib/controller/python27`     |
-| all              | Python 3.X           | PYTHONPATH               | add `${WEBOTS_HOME}/lib/controller/python3X`     |
-| all              | Python               | PYTHONIOENCODING         | `UTF-8`                                          |
-| all              | MATLAB               | WEBOTS\_PROJECT          | `/my_folder/my_webots_project`                   |
-| all              | MATLAB               | WEBOTS\_CONTROLLER\_NAME | `my_robot_controller.m`                          |
-| all              | MATLAB               | WEBOTS\_VERSION          | `R2019a-rev1`                                    |
-
-If a C/C++ controller is launched from a Terminal running the bash shell, it is sufficient to issue the following command to set the path to the Controller library before launching the controller:
-- On Windows/MSYS2, type: `export PATH=${PATH}:/C/Program\ Files/Webots/lib/controller`.
-- On Linux, type `export LD_LIBRARY_PATH=${LD_LIBRARY_PATH}:/usr/local/webots/lib/controller`.
-- On macOS, type `export DYLD_LIBRARY_PATH=${DYLD_LIBRARY_PATH}:/Applications/Webots/lib/controller`.
-
-For a Java controller, the `-Djava.library.path=${WEBOTS_HOME}/lib/controller/java` option should be added to the `java` command line launching the Java controller.
-=======
 Generic Webots environment variables needed for all the controller languages:
 
 %tab-component "os"
@@ -63,7 +40,7 @@
 | Environment Variable     | Typical Value                                    |
 |--------------------------|--------------------------------------------------|
 | WEBOTS\_HOME             | `/usr/local/webots`                              |
-| LD\_LIBRARY\_PATH        | add `${WEBOTS_HOME}/lib`                         |
+| LD\_LIBRARY\_PATH        | add `${WEBOTS_HOME}/lib/controller`              |
 
 %tab-end
 
@@ -72,7 +49,7 @@
 | Environment Variable     | Typical Value                                    |
 |--------------------------|--------------------------------------------------|
 | WEBOTS\_HOME             | `/Applications/Webots`                           |
-| DYLD\_LIBRARY\_PATH      | add `${WEBOTS_HOME}/lib`                         |
+| DYLD\_LIBRARY\_PATH      | add `${WEBOTS_HOME}/lib/controller`              |
 
 %tab-end
 
@@ -87,8 +64,8 @@
 
 If a C/C++ controller is launched from a Terminal running the bash shell, instead of setting the `WEBOTS_HOME` and `PATH` variables, it is sufficient to issue the following command to set the path to the Controller library before launching the controller:
 - On Windows/MSYS2, type: `export PATH=${PATH}:/C/Program\ Files/Webots/msys64/mingw64/bin`.
-- On Linux, type `export LD_LIBRARY_PATH=${LD_LIBRARY_PATH}:/usr/local/webots/lib`.
-- On macOS, type `export DYLD_LIBRARY_PATH=${DYLD_LIBRARY_PATH}:/Applications/Webots/lib`.
+- On Linux, type `export LD_LIBRARY_PATH=${LD_LIBRARY_PATH}:/usr/local/webots/lib/controller`.
+- On macOS, type `export DYLD_LIBRARY_PATH=${DYLD_LIBRARY_PATH}:/Applications/Webots/lib/controller`.
 
 %tab-end
 
@@ -96,22 +73,22 @@
 
 If a C/C++ controller is launched from a Terminal running the bash shell, instead of setting the `WEBOTS_HOME` and `PATH` variables, it is sufficient to issue the following command to set the path to the Controller library before launching the controller:
 - On Windows/MSYS2, type: `export PATH=${PATH}:/C/Program\ Files/Webots/msys64/mingw64/bin`.
-- On Linux, type `export LD_LIBRARY_PATH=${LD_LIBRARY_PATH}:/usr/local/webots/lib`.
-- On macOS, type `export DYLD_LIBRARY_PATH=${DYLD_LIBRARY_PATH}:/Applications/Webots/lib`.
+- On Linux, type `export LD_LIBRARY_PATH=${LD_LIBRARY_PATH}:/usr/local/webots/lib/controller`.
+- On macOS, type `export DYLD_LIBRARY_PATH=${DYLD_LIBRARY_PATH}:/Applications/Webots/lib/controller`.
 
 %tab-end
 
 %tab "Python"
 | Version      | Environment Variable     | Typical Value                                    |
 |--------------|--------------------------|--------------------------------------------------|
-| Python 2.7   | PYTHONPATH               | add `${WEBOTS_HOME}/lib/python27`                |
-| Python 3.X   | PYTHONPATH               | add `${WEBOTS_HOME}/lib/python3X`                |
+| Python 2.7   | PYTHONPATH               | add `${WEBOTS_HOME}/lib/controller/python27`     |
+| Python 3.X   | PYTHONPATH               | add `${WEBOTS_HOME}/lib/controller/python3X`     |
 | all          | PYTHONIOENCODING         | `UTF-8`                                          |
 %tab-end
 
 %tab "Java"
 
-Add the `-Djava.library.path=${WEBOTS_HOME}/lib/java` option to the `java` command line launching the Java controller.
+Add the `-Djava.library.path=${WEBOTS_HOME}/lib/controller/java` option to the `java` command line launching the Java controller.
 
 %tab-end
 
@@ -127,7 +104,6 @@
 %tab-end
 
 %end
->>>>>>> a027dbb1
 
 ## Setup
 
