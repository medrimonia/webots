--- conflicted
+++ resolved
@@ -8931,8 +8931,6 @@
 
 ##### h.sciascia 03/03/2021 12:48:19
 Oh okok thanks
-<<<<<<< HEAD
-=======
 
 ##### Simon Steinmann [ROS 2 Meeting-Moderator] 03/03/2021 13:24:21
 `@h.sciascia` in most circumstances 1 is the best
@@ -9545,4 +9543,3 @@
 
 
 BTW, Thank for the previous help! Appreciate it.
->>>>>>> 76f58481
