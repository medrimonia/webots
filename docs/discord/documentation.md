# Documentation

This is an archive of the `documentation` channel of the [Webots Discord server](https://discordapp.com/invite/nTWbN9m).

## 2019

##### Flo 05/17/2019 10:03:53
Dear All, is it possible in webots to make the floor reflect (like a mirror) ?

##### David Mansolino [Cyberbotics] 05/17/2019 10:04:43
Hi, have you looked at the mirror object? [https://www.cyberbotics.com/doc/guide/object-mirror](https://www.cyberbotics.com/doc/guide/object-mirror)


You can do something similar, the concept is quite simple, your floor need to be a robot node, have one camera and one display and to attache the camera to the display.


Alternatively you can simply set the roughness of the floor material to 0, but this will reflect only the background not dynamic object.

##### Flo 05/17/2019 10:07:16
ok thanks a lot David, I will check it out !

##### David Mansolino [Cyberbotics] 05/17/2019 10:07:25
You're welcome

##### Flo 05/17/2019 10:08:20
Will I be able to set  the display to be semi-transparent ? So that I can still see the floor under ?


something like they do here : [https://techcrunch.com/wp-content/uploads/2019/01/giphy-5.gif](https://techcrunch.com/wp-content/uploads/2019/01/giphy-5.gif)

##### David Mansolino [Cyberbotics] 05/17/2019 10:09:19
Yes, you simply need to set the 'transperency' of the display appearance to some non-null value

##### Flo 05/17/2019 10:09:25
perfect !

##### TH0 06/11/2019 18:12:50
Hi, there are some minor bugs in the webots tutorial java codes. how do you prefere reports about these mistakes?

##### AnnaLefay 06/11/2019 18:46:49
There are some in the C++ codes too I think.

##### David Mansolino [Cyberbotics] 06/12/2019 06:34:10
Hi `@TH0` and `@AnnaLefay`, please feel free to report them directly on our Github repository as a new issue: [https://github.com/omichel/webots/issues](https://github.com/omichel/webots/issues)

If you want you can also fix them directly by yourself, when you are on the doc you should have a small 'Found an error? Contribute on GitHub!' link on th etop of the page.

##### yacinedz6 06/28/2019 17:45:03
hi, how can i use or download the khepera 4 presentation in the photo to use it in presentation
%figure
![unknown.png](https://cdn.discordapp.com/attachments/565155720933146637/594221742008827921/unknown.png)
%end

##### Olivier Michel [ROS 2 Meeting-Cyberbotics] 07/01/2019 06:29:15
Hi, you can make a screenshot of this page, you are free to use this for your presentations. Or you can link your presentation directly to this web page.

##### Luiz Felipe 07/10/2019 11:25:27
Hello everyone, the webots from the 2019 version is open source. Does a license is still required for older version of webots? Or they are also open source from nwo on?

##### David Mansolino [Cyberbotics] 07/10/2019 11:25:46
Hi


Webots is open source and does not require any license since the R2018a version


previous versions still require a license

##### Luiz Felipe 07/10/2019 11:26:25
thank you 😃

##### David Mansolino [Cyberbotics] 07/10/2019 11:26:32
You're welcome

##### HiguchiNakamura 08/30/2019 10:43:46
Hi, what is the Java variant for setMode function in Robot class?


Only getMode is listed


[https://cyberbotics.com/doc/reference/robot?tab=java#wb\_robot\_set\_mode](https://cyberbotics.com/doc/reference/robot?tab=java#wb_robot_set_mode)

##### David Mansolino [Cyberbotics] 08/30/2019 10:50:46
Hi `@HiguchiNakamura`, let me check.

##### HiguchiNakamura 08/30/2019 10:51:17
OK

##### David Mansolino [Cyberbotics] 08/30/2019 10:55:21
I just checked and the function `setMode` is indeed available in Java too, the Python and Java documentation are missing this fucntion, we will add it as soon as possible, thank you for noticing this.

##### HiguchiNakamura 08/30/2019 10:56:48
Okey, thank you

##### David Mansolino [Cyberbotics] 08/30/2019 10:58:05
You're welcome

##### NaoTeam28 09/23/2019 08:36:37
Hello Guys,



we got a problem.



public void setMode(int mode, SWIGTYPE\_p\_void arg);



what do we have to insert for SWIGTYPE\_p\_void arg? We want to switch from Simulated to remote control. We have a real NAO here so we want to run it in real life

##### Stefania Pedrazzi [Cyberbotics] 09/23/2019 09:17:25
Hi `@NaoTeam28` , as explained in the documentation ([https://www.cyberbotics.com/doc/reference/robot?version=fix-contact-properties-doc&tab=c#wb\_robot\_set\_mode](https://www.cyberbotics.com/doc/reference/robot?version=fix-contact-properties-doc&tab=c#wb_robot_set_mode)) `arg` is the argument that will be passed to the remote control `wbr_start` function.


As far as I know there is no default remote controller plugin in Webots for the NAO robot. But you can write your own: [https://www.cyberbotics.com/doc/guide/controller-plugin?tab=c#remote-control-plugin](https://www.cyberbotics.com/doc/guide/controller-plugin?tab=c#remote-control-plugin)

##### HiguchiNakamura 09/24/2019 12:24:54
Hi is there an example for other Robots so I can make it for nao in java

##### Fabien Rohrer [Moderator] 09/24/2019 12:25:12
Hi,


You may find a java example in WEBOTS\_HOME/projects/languages/java/worlds/example.wbt


You can find Nao examples in this directory\_ WEBOTS\_HOME/projects/robots/softbank/nao


There is currently no example of Nao controller written in Java.


But it's indeed possible to write a Java controller for the Nao.


Does this answer your question?

##### Stefania Pedrazzi [Cyberbotics] 09/25/2019 06:21:48
`@HiguchiNakamura` , if you are referring to the remote-control plugin, then it is not possible to write it in Java but only in C.

##### HiguchiNakamura 09/25/2019 12:23:29
`@Stefania Pedrazzi` for every robot only in c or is it just the case for NAO

##### David Mansolino [Cyberbotics] 09/25/2019 12:32:39
Yes, the remote control library should be written in C, but then the controller of the robot iteself can be written in any language.

Please find more information here:

  - [https://www.cyberbotics.com/doc/guide/transfer-to-your-own-robot#remote-control](https://www.cyberbotics.com/doc/guide/transfer-to-your-own-robot#remote-control)

  - [https://www.cyberbotics.com/doc/guide/controller-plugin#remote-control-plugin](https://www.cyberbotics.com/doc/guide/controller-plugin#remote-control-plugin)

##### HiguchiNakamura 09/25/2019 15:55:11
Seems like a lot to do. And there is realy no example for NAO? Not even code snippets? I am not that good in c/c++

##### elnaz 09/26/2019 16:25:23
Hi

does Webots work fine in macOS Mojave?

##### Fabien Rohrer [Moderator] 09/26/2019 19:02:56
Hi, yes it is tested every day in this OS.

##### SimonDK 10/01/2019 14:31:45
I use it in macos and it works great


In Tutorial 5 ([https://cyberbotics.com/doc/guide/tutorial-5-compound-solid-and-physics-attributes](https://cyberbotics.com/doc/guide/tutorial-5-compound-solid-and-physics-attributes)) the link to ODE ([http://ode-wiki.org/wiki/index.php?title=Manual](http://ode-wiki.org/wiki/index.php?title=Manual)), the website is full of advertisement and no documentation. One time I clicked it and it directly downloaded maccleaner which is a POS software. I think the link should be updated or removed.

##### David Mansolino [Cyberbotics] 10/01/2019 14:35:20
You are right, it seems this site is not the official one anymore. Thank you for the notice, we will correct this right now!

##### SimonDK 10/01/2019 14:40:20
Great, thank you for the fast reply `@David Mansolino`


I just remembered, in Tutorial 4 ([https://cyberbotics.com/doc/guide/tutorial-4-more-about-controllers](https://cyberbotics.com/doc/guide/tutorial-4-more-about-controllers)) where you make a new controller for simple obstacle avoidance, I believe the tutorial never mentions to actually add the new controller to the robot in the end. It just stops and concludes.

##### David Mansolino [Cyberbotics] 10/01/2019 14:45:48
You're welcome. The links have been updated here: [https://github.com/cyberbotics/webots/pull/945](https://github.com/cyberbotics/webots/pull/945)

They will be updated on the live version on the website in a few minutes.


> I just remembered, in Tutorial 4 ([https://cyberbotics.com/doc/guide/tutorial-4-more-about-controllers](https://cyberbotics.com/doc/guide/tutorial-4-more-about-controllers)) where you make a new controller for simple obstacle avoidance, I believe the tutorial never mentions to actually add the new controller to the robot in the end. It just stops and concludes.



Ok, I will check.


At the beginning, in the 'Hands on #1' it mentions:

>  Modify the controller field of the E-puck node in order to associate it to the new controller.



Is this what you were looking for ?

##### SimonDK 10/01/2019 15:24:08
Ah yes indeed, missed that. Fortunately I remembered how to do it from one of the previous tutorials 🙂 A suggestion. It would be more intuitive if all "Hands on" followed the style of numbered bullet lists instead of just a full paragraph text. Besides that, I think the tutorials are great, love them!

##### NaoTeam28 10/17/2019 09:27:37
The developers of the NAO specify an effective cone of 60°, but in the Webots documentary it is 45°. The DistanceSensor.getAperture() function returns the value 1.04 in radians, which is 60° in degrees.



What is meant by 45°?

##### Fabien Rohrer [Moderator] 10/17/2019 09:32:28
Hi, could you give us the link where you found 45°?


(The most recent doc about the Nao is there: [https://cyberbotics.com/doc/guide/nao](https://cyberbotics.com/doc/guide/nao) )

##### NaoTeam28 10/17/2019 09:34:49
[https://cyberbotics.com/doc/reference/distancesensor#sonar-sensors](https://cyberbotics.com/doc/reference/distancesensor#sonar-sensors)

##### Fabien Rohrer [Moderator] 10/17/2019 09:36:32
Ok I see...


There are 2 different angles in case of a sonar DistanceSensor.


The first one is given by the customizable DistanceSensor.aperture angle AT THE SENSOR POINT. In case of the Nao, it's 60°. This defines the opening angle of the cone of rays. Indeed a single sensor is modeled by several rays, shown in red if you enable the "View / Optional renderings / Show DistanceSensor rays".


The second one is specific to the sonar type, and is hard-coded in Webots to 45°. It defines the angle beyond which the rays are lost AT THE REFLECTION POINT.


It seems to match quite well the Nao specs. Do you understand better these 2 angles?

##### NaoTeam28 10/17/2019 09:46:45
is it rather the case that the NAO in webots, for example, only recognizes objects in these 45°?


The NAO has two such sensors. Do they together give about this 60°? It should overlap.

##### Fabien Rohrer [Moderator] 10/17/2019 09:49:49
Both NAO sonars have an aperture of 60°: [https://github.com/cyberbotics/webots/blob/revision/projects/robots/softbank/nao/protos/Nao.proto#L720](https://github.com/cyberbotics/webots/blob/revision/projects/robots/softbank/nao/protos/Nao.proto#L720)

##### NaoTeam28 10/17/2019 09:51:11
OK

##### Fabien Rohrer [Moderator] 10/17/2019 09:51:16
This means that at the sonar point, the rays are splitted along 60°.


The 45° occurs at another level, where the rays hit objects. It's like a property of the hit material.

##### NaoTeam28 10/17/2019 09:53:05
ok, thank you

##### BlackPearl 10/17/2019 10:04:56
`@Fabien Rohrer`  so can u explain what is the 45 degree now? Should we focus on 60 degree?

##### Fabien Rohrer [Moderator] 10/17/2019 10:08:17
I do my best to explain it 😉


A DistanceSensor in Webots is modeled internally as a set of rays.


These rays have an origin at the sensor location.


The maximum angle of these rays at the sensor location is given by the DistanceSensor.aperture field, in your case, 1.04 rad = 60°. This is a parameter defined in the Nao PROTO


When the rays hit objects, the rays are rejected if the angle between the ray and the hit material is above 45° => this is internal Webots stuff. I think you can forget this for now 😉


Is it more clear?

##### BlackPearl 10/17/2019 10:14:42
Ah ok, yes

Thank you very much

##### HiguchiNakamura 10/27/2019 15:41:02
Hi. I think the inertial unit section  (function getRollPitchYaw) has wrong information.



Some  axis are not correct at roll, pitch and yaw angle.


Pitch has something to do with y-axis, but in webots there are two axis mentioned. The first one is z-axis.


Yaw has something to do with z-axis but the documentation even doesn't include this


I'm not sure what's right now.

##### Stefania Pedrazzi [Cyberbotics] 10/28/2019 07:02:42
`@HiguchiNakamura`, you have to take into consideration that in Webots the up vector by default corresponds to the y-axis and not the z-axis as in other coordinate systems.


The "first" axis mentioned in the documentation corresponds to the rotation axis if the up (or gravity) vector is the default one (i.e. if the up vector corresponds to the y-axis)


then , for pitch and roll the description also specified that this is only true if the up (or gravity) vector is -y-axis

##### dreamerz 10/28/2019 07:08:03
How would you create a custom chassy

##### Stefania Pedrazzi [Cyberbotics] 10/28/2019 07:11:24
`@dreamerz` what do you mean exactly? a complete one including wheels or just a solid piece?

Did you already look at the tutorials? [https://www.cyberbotics.com/doc/guide/tutorial-6-4-wheels-robot](https://www.cyberbotics.com/doc/guide/tutorial-6-4-wheels-robot)

##### dreamerz 10/28/2019 07:13:11
A complete one, is there a way to make tracks?

##### Stefania Pedrazzi [Cyberbotics] 10/28/2019 07:17:23
yes, here is the documentation of the Track node: [https://www.cyberbotics.com/doc/reference/track](https://www.cyberbotics.com/doc/reference/track)

##### dreamerz 10/28/2019 07:18:05
Thanks

##### Stefania Pedrazzi [Cyberbotics] 10/28/2019 07:18:31
and you can find a simple example in the distributed samples folder `projects/samples/devices/worlds/track.wbt`

##### JoanGerard 10/28/2019 17:25:02
Hello, I was trying to run an external robot controller but there is no <external> option while selecting the controller of my robot. I have the Webots R2019a version.

Maybe this options is not available any more?
%figure
![Screen_Shot_2019-10-28_at_6.22.02_PM.png](https://cdn.discordapp.com/attachments/565155720933146637/638428024743657522/Screen_Shot_2019-10-28_at_6.22.02_PM.png)
%end

##### Tahir [Moderator] 10/28/2019 17:36:54
`@JoanGerard` this option is available in R2019b not in R2019a


check here [https://www.cyberbotics.com/doc/guide/running-extern-robot-controllers](https://www.cyberbotics.com/doc/guide/running-extern-robot-controllers)

##### JoanGerard 10/28/2019 17:49:50
Thanks `@Tahir` !

##### HiguchiNakamura 10/30/2019 16:47:51
Hello, I wanted to ask if the camera node of the NAO can be extended by a recognition node. But I don't find any children at NAO. So isn't it possible? When a Camera device has a Recognition node in its recognition field, it is able to recognize which objects are present in the camera image.

##### Fabien Rohrer [Moderator] 10/30/2019 16:48:52
`@HiguchiNakamura` Hi


Yes, it's possible.


But I think the simplest is to add a new Camera node (with the recognition feature) in the Nao.headSlot.


As-is, you will have a full control of the new camera fields.

##### HiguchiNakamura 10/30/2019 16:50:52
We want to stay as close as possible to the NAO (so no modifications). But this wouldn't be a mod?

##### Fabien Rohrer [Moderator] 10/30/2019 16:52:00
For sure this is a supplementary camera, but it could be defined exactly as the existing camera embedded in the Nao.


This is the simplest solution, but if this is problematic, you could also either:


- edit Nao.proto, and modify the Camera node as you wish:


[https://github.com/cyberbotics/webots/blob/revision/projects/robots/softbank/nao/protos/Nao.proto#L797](https://github.com/cyberbotics/webots/blob/revision/projects/robots/softbank/nao/protos/Nao.proto#L797)


- or explode the Nao.proto in your simulation (from the scene tree, right click on the Nao, and select "Convert to base nodes") Then the Camera node will be accessible. But the simulation modularity will be penalized 😉


Does this answer your question?

##### HiguchiNakamura 10/30/2019 16:56:48
I tried that out with "convert base node". The Controller wont work after that 😅 . It is planned to test it on a real NAO in the foreseeable future. If we modify, I can't tell if this work out in real life.


I think we're skipping the function.


But thanks

##### Fabien Rohrer [Moderator] 10/30/2019 16:59:34
Ok, so probably that modifying directly the Nao.proto is the best solution for your issue. (you can copy-paste the "protos" directory in your project to work on a local copy)

##### chamandana 11/07/2019 10:35:59
Can anyone give me an example to use RangeFinder in C?

##### David Mansolino [Cyberbotics] 11/07/2019 10:37:28
Hi `@chamandana` an example is distributed with Webots: [https://cyberbotics.com/doc/guide/samples-devices#range\_finder-wbt](https://cyberbotics.com/doc/guide/samples-devices#range_finder-wbt)

##### chamandana 11/07/2019 10:38:02
ah elaela


`@David Mansolino` Thanks, sorry for being ignorant lol

##### David Mansolino [Cyberbotics] 11/07/2019 10:41:35
`@chamandana` no problem, you're welcome

##### chamandana 11/07/2019 10:58:54
another problem, I've never worked with C on Webots. and printf() function doesn't seem to be working. (2019b).

##### Stefania Pedrazzi [Cyberbotics] 11/07/2019 11:06:07
`@chamandana` when using printf in C it is important to end the string with "\n" to force  flushing the buffer

##### chamandana 11/07/2019 11:08:02
many thanks.

##### thrilok emmadsietty 11/10/2019 23:48:26
i am new to this software where can i get the tutorials?

##### Hayden Woodger 11/10/2019 23:49:19
Hi there, I used and still use this website for interactive training 🙂 [https://robotbenchmark.net/](https://robotbenchmark.net/)


The first Tutorial on the Webots website is also a good one to learn  to get started 🙂 [https://cyberbotics.com/doc/guide/tutorials](https://cyberbotics.com/doc/guide/tutorials)

##### Marian 12/03/2019 13:00:16
hello

##### Fabien Rohrer [Moderator] 12/03/2019 13:00:37
`@Marian` Hi how could we help you?

##### nitrow 12/03/2019 14:26:37
Hello, it seems like [https://cyberbotics.com](https://cyberbotics.com) has been down for a while now, and thereby also the documentation. Maybe you can help me anyway.. I know that it is possible to download/install Webots through the terminal, can you tell me how?

##### David Mansolino [Cyberbotics] 12/03/2019 14:27:35
Hi `@nitrow`, your are right, we are currenlty updating our servers.


You can find a backup of the documentation here: [https://github.com/cyberbotics/webots/blob/revision/docs/guide/installation-procedure.md](https://github.com/cyberbotics/webots/blob/revision/docs/guide/installation-procedure.md)

##### nitrow 12/03/2019 14:28:22
Thanks a lot!

##### David Mansolino [Cyberbotics] 12/03/2019 14:28:28
You're welcome

##### nitrow 12/04/2019 18:56:32
This command doesn't seem to be working now that the servers are back up "curl -s -L [https://www.cyberbotics.com/Cyberbotics.asc](https://www.cyberbotics.com/Cyberbotics.asc) | sudo apt-key add -" Did it change to something else?

##### David Mansolino [Cyberbotics] 12/05/2019 07:18:43
Hi `@nitrow`, the server is back but we haven't restored everything yet.


For example this file is not available yet, but we are still working on it.


In the meantime you can download Webots directly here: [https://github.com/cyberbotics/webots/releases/tag/R2019b-rev1](https://github.com/cyberbotics/webots/releases/tag/R2019b-rev1)

##### laboris7440 12/05/2019 08:02:06
`@David Mansolino`  Thanks, just what I was looking for!

##### David Mansolino [Cyberbotics] 12/05/2019 08:03:06
`@laboris7440` you're welcome !

##### bsr.nur.bahadir 12/18/2019 19:40:43
Hello, need voice recognition documentation but I couldn't open it. And is there any example project for path planning? 🥺

##### David Mansolino [Cyberbotics] 12/19/2019 06:57:02
Hi `@bsr.nur.bahadir` which voice recognition documentation are you refeerig too? The Webots API provide text to speech but not voice recognition.

About path planninc, you can find some examples here: [https://en.wikibooks.org/wiki/Cyberbotics%27\_Robot\_Curriculum/Advanced\_Programming\_Exercises#Path\_planning\_](https://en.wikibooks.org/wiki/Cyberbotics%27_Robot_Curriculum/Advanced_Programming_Exercises#Path_planning_)[Advanced]

##### bsr.nur.bahadir 12/21/2019 17:51:01
I understand. Thank you so much 🙂

## 2020

##### David Mansolino [Cyberbotics] 01/03/2020 07:23:00
<@!647102363882225664>, unfortunately Webots doesn't support sound sensors for know.

But feel free to contribute to Webots to extend it and support sound sensors, here is the guidlines for adding new nodes (such as a microphone): [https://github.com/cyberbotics/webots/wiki/Adding-New-Node-and-API-Function](https://github.com/cyberbotics/webots/wiki/Adding-New-Node-and-API-Function)

##### TH0 01/05/2020 12:14:18
Hi, can you recommend a good webots tutorial for creating an own robot from 3d parts designed in a CAD programm (e.g. fusion 360)? I'm interessted if there is a good workflow for importing shapes and connecting all parts over joints without manually editing - for example the geometry details - in the proto files, because its so time consuming and not very efficient.

##### ClBaze 01/09/2020 10:47:35
There is a small mistake in the [https://cyberbotics.com/doc/guide/modeling#how-to-make-replicabledeterministic-simulations](https://cyberbotics.com/doc/guide/modeling#how-to-make-replicabledeterministic-simulations) doc.


"The number of threads used by the physics engine (ODE) can be changed either globally in the preferences or using the WorldInfo.basicTimeStep field"


I think it's WorldInfo.optimalThreadCount

##### Stefania Pedrazzi [Cyberbotics] 01/09/2020 10:54:19
`@ClBaze` Thank you for reporting this! I will fix it.

By the way you could also fix it directly in our GitHub repository: [https://github.com/cyberbotics/webots/blob/master/docs/guide/modeling.md](https://github.com/cyberbotics/webots/blob/master/docs/guide/modeling.md)

##### bsr.nur.bahadir 01/19/2020 14:26:48
Is there any instructions of using SUMO on Windows?

##### David Mansolino [Cyberbotics] 01/20/2020 06:57:55
Hi `@bsr.nur.bahadir` the sumo interface is described here: [https://cyberbotics.com/doc/automobile/sumo-interface](https://cyberbotics.com/doc/automobile/sumo-interface)


On Windows it should work the axact same way as on the other OS, do you have any specific issue?


It might be possibkle that the port used by default is not free on your computer, in that case you can simply change it by changign the `port` field of the `SumoInterface` node in the scene-tree.

##### bsr.nur.bahadir 01/20/2020 09:43:13
I was talking about SUMO Exporter  sorry but I solved thank you 🙂

##### 🍎小苹果🍎 01/21/2020 22:43:42
Hi I'm probably asking a really basic thing but I couldn't solve. I was trying to simulate a city I added roads etc everything was fine but when I added the car it's buries into the road. How can I solve it?

##### David Mansolino [Cyberbotics] 01/22/2020 07:01:55
Hi `@🍎小苹果🍎`, the first thing to check is to make sure that you did define the properties of the contact between the ground and the wheels of the car. You should have a contactProperties with a `softCFM` around  1e-05 and a `coulombFriction` around 8. You can for example simply copy paste the contectProperties from the city world: [https://github.com/cyberbotics/webots/blob/master/projects/vehicles/worlds/city.wbt#L13-L73](https://github.com/cyberbotics/webots/blob/master/projects/vehicles/worlds/city.wbt#L13-L73)

##### 🍎小苹果🍎 01/22/2020 08:00:31
Thank you 😃

##### David Mansolino [Cyberbotics] 01/22/2020 08:02:40
You're welcome

##### 🍎小苹果🍎 01/26/2020 20:04:42
I'm trying to make image progressing. I get data with << data = camera. getImage() >> but I can't display it with cv2.imshow( data )   what should I do?

##### David Mansolino [Cyberbotics] 01/27/2020 07:10:51
Hi `@🍎小苹果🍎`, Webots provides an example of controller in python using cv2 to process a camera images: [https://github.com/cyberbotics/webots/blob/master/projects/samples/robotbenchmark/visual\_tracking/controllers/visual\_tracking/visual\_tracking.py](https://github.com/cyberbotics/webots/blob/master/projects/samples/robotbenchmark/visual_tracking/controllers/visual_tracking/visual_tracking.py)

You can't simply use 'data' as a cv2 image, you have to convert it somehow (see for example: [https://stackoverflow.com/questions/17170752/python-opencv-load-image-from-byte-string?answertab=oldest#tab-top](https://stackoverflow.com/questions/17170752/python-opencv-load-image-from-byte-string?answertab=oldest#tab-top))

##### 🍎小苹果🍎 01/27/2020 07:51:22
Thank you so much 🙂

##### David Mansolino [Cyberbotics] 01/27/2020 07:51:38
You're welcome

<<<<<<< HEAD
##### ♥花怜♥ 01/30/2020 00:48:26
Hi! Sorry for disturbing you again. I converted the data and made the image progressing. I want to show it with display screen. I have something like
=======
##### 🍎小苹果🍎 01/30/2020 00:48:26
Hi! Sorry for disturbing you again. I converted the data and made the image progressing. I want to show it with display screen. I have something like 
>>>>>>> e4ac39af

<<

 img= np.array( array). tolist()  ref=display.imageNew(img,Display.RGBA,h,w)

 display.imagePaste(ref,0,0,blend=false)

 >>

 when I use cv2 to show I can see the processed image  but when I use display it shows somewhere else in the simulation with 90° rotation where I'm doing wrong? And I'm really sorry for asking too many questions I really tried for days but couldn't solve.

##### David Mansolino [Cyberbotics] 01/30/2020 06:23:01
Hi `@🍎小苹果🍎` if I am not wrong cv2 inverts X and Y coordinate compared to Webots Displays, you should therefore inverse the x an y of your array before converting it to list.

Probably the `numpy.swapaxes` function can help you, with something like this (not tested):

```Python
img= np.array(np.swapaxes(array,0,1)). tolist()  ref=display.imageNew(img,Display.RGBA,h,w)
display.imagePaste(ref,0,0,blend=false)
```

##### 🍎小苹果🍎 01/30/2020 07:48:28
Thank you so much for your help @David Mansolino 😀

##### David Mansolino [Cyberbotics] 01/30/2020 08:02:43
You're welcome

##### nelsondmmg 01/30/2020 09:49:51
I'm trying to use setThrottle but webots return the message "called with an invalid force argument". Should I called a function before to change the vehicle mode to torque control? I'm already waiting 30ms to initiate all sensors

##### David Mansolino [Cyberbotics] 01/30/2020 09:59:36
What is the exact error message you have?

##### nelsondmmg 01/30/2020 10:00:20
Error: wb\_motor\_set\_force() called with and invalid force argument (NaN)


I'm passing 0 as argument, both to setThrottle and setBreakIntensity


I'm also using a Tesla model 3 as vehicle

##### David Mansolino [Cyberbotics] 01/30/2020 10:04:36
Did you engage a gear before calling setThrottle ?

##### nelsondmmg 01/30/2020 10:12:19
I didn't, I tried again with the gear 1 and the same error appears

##### David Mansolino [Cyberbotics] 01/30/2020 10:13:26
would it be possible for you to share this part of code with us so that we can try?

##### nelsondmmg 01/30/2020 10:14:38
I'm going to open a thread at StackOverflow, this app does not work in the company's network


So I'm on the cellphone

##### David Mansolino [Cyberbotics] 01/30/2020 10:15:51
Ok thank you, you can also send us a gist if you want: [https://gist.github.com/](https://gist.github.com/)

##### nelsondmmg 01/30/2020 10:21:41
Just posted on stack, thanks

##### David Mansolino [Cyberbotics] 01/30/2020 10:22:42
Thank you, I will have a look at this today.

##### Ptosidis\_opendr 02/11/2020 10:04:16
Hello, I am trying to convert the mavic2pro controller to python so I can run some experiments with it. (Just starting my webots interaction, so it might be a newbie question).

I got the following problem: can't seem to find the camera roll device. I tried by camera\_roll\_motor = robot.getDevice('camera roll') but it doesn't seem to work.

Any insights on how to find all devices by name, or better the names of all devices on a robot?

##### Stefania Pedrazzi [Cyberbotics] 02/11/2020 10:06:22
Hi `@Ptosidis_opendr` in Python controller you should use the method `robot.getCamera('camera roll')` [https://www.cyberbotics.com/doc/reference/robot?tab-language=python#getcamera](https://www.cyberbotics.com/doc/reference/robot?tab-language=python#getcamera)

##### Ptosidis\_opendr 02/11/2020 10:07:43
Hey Stefania, thank you for your fast reply! I might bombard you with question in the near future, so please be patient with me 🙂

##### Stefania Pedrazzi [Cyberbotics] 02/11/2020 10:08:36
No problem!

##### Ptosidis\_opendr 02/11/2020 11:03:35
Hey again, still having some problems.

`WbDeviceTag camera_roll_motor = wb_robot_get_device("camera roll"); `

should translate to


`camera_roll_motor = robot.getCamera('camera roll')`


but this one , even though i get no errors, returns None


nvm it's a Motor, getMotor works fine

##### Olivier Michel [ROS 2 Meeting-Cyberbotics] 02/11/2020 11:06:26
Yes, you should use `getMotor` instead.

##### 🍎小苹果🍎 02/11/2020 15:31:50
Hi! Is there any example project for object recognition from camera data? I read that camera has recognition node but I couldn't understand too much. Is it possible to recognise a specific object with it ? Or is it possible to use Yolo for this? I'm totally noob someone please help me

##### Fabien Rohrer [Moderator] 02/11/2020 15:32:50
Hi, please take a look at this example: [https://cyberbotics.com/doc/guide/samples-devices#camera\_recognition-wbt](https://cyberbotics.com/doc/guide/samples-devices#camera_recognition-wbt)

##### 🍎小苹果🍎 02/11/2020 16:03:00
Thank you so much


Hi I came back again with my questions 😅  I kinda tried to use multiprocessing but it didn't work. it says no available extern robot controller found and when I try directly run it from simulation it just.. Nothing happens.

##### David Mansolino [Cyberbotics] 02/12/2020 13:10:52
did you revert the simulation befaore starting your controller?

##### 🍎小苹果🍎 02/12/2020 13:23:24
Yeah I did but it's showing it in loop when I close it shows up again until I pause the simulation (sorry for my bad English but I hope you understand me 😭   )

##### David Mansolino [Cyberbotics] 02/12/2020 13:26:16
Don't worry for your english, mine is not perfect too ;-)

Are you calling several time the wb\_robot\_init fucntion from different thread or so ?

##### 🍎小苹果🍎 02/12/2020 13:28:38
Thank you :) No I just call 2 different function 1 is for Lane detection and others for object recognition

##### David Mansolino [Cyberbotics] 02/12/2020 13:44:11
Ok


maybe can you describe your workflow so that we can better understand where can the problem come from

##### 🍎小苹果🍎 02/12/2020 13:53:40
In while loop I'm creating 2 process first one taking image data from camera1 finding lanes and displays it. Second one just taking image data from camera 2 and not doing anything for now cuz I didn't code it yet.  When I start it. It actually works I can see lanes on display but that no extern controller found alert shows up

##### David Mansolino [Cyberbotics] 02/12/2020 13:55:48
just to make sure, did you set the 'controller' field of the robot to <extern> ?


Have you tried with a simpler version without multi-processing to see if you can reproduce the issue?

##### 🍎小苹果🍎 02/12/2020 13:57:46
Yeah I set the controller <extern>. It was working fine before I try multi processing

##### David Mansolino [Cyberbotics] 02/12/2020 13:58:35
ok, can you identify when is the alert display? wich function cause this alert exactly?

##### 🍎小苹果🍎 02/12/2020 14:01:51
in the code when p1.start() to starting processes 1

##### David Mansolino [Cyberbotics] 02/12/2020 14:07:46
Are you calling the wb\_robot\_init before this?

##### 🍎小苹果🍎 02/12/2020 14:10:33
Yeah.

##### David Mansolino [Cyberbotics] 02/12/2020 14:24:40
That's very strange because this alert should only be raised when you initiliaze the robot.

##### 🍎小苹果🍎 02/12/2020 14:27:19
😭 😭  okay thank you so much for helping me. I'll read more probably I'm doing something wrong because I don't know too much about multiprocessing

##### David Mansolino [Cyberbotics] 02/12/2020 14:28:30
OK, good look, sorry that I am not able to help more. But do not desesperate, it is for sure feasible (I did something similar recently with extern controllers too and it was working).

##### 🍎小苹果🍎 02/12/2020 15:13:12
Don't say sorry thank you so much for helping me 🙂

##### David Mansolino [Cyberbotics] 02/12/2020 15:15:42
You're welcome 😉

##### 🍎小苹果🍎 02/12/2020 16:36:05
I found the problem . It was about Windows i needed to use if \_\_name\_\_=='\_\_main\_\_':. 😅 😅

##### Lars 02/14/2020 12:40:46
`@David Mansolino` We found an error in [https://github.com/cyberbotics/webots/blob/master/docs/guide/gripper-actuators.md](https://github.com/cyberbotics/webots/blob/master/docs/guide/gripper-actuators.md)

It says `palm_finger_1_joint_sensor` in both second and third row of the second column

Suggested change for third row, second column: Change to `finger_1_joint_1_sensor` (which is currently not mentioned in the table, but defined in the proto).

See [https://github.com/cyberbotics/webots/compare/master...LarsVaehrens:patch-1](https://github.com/cyberbotics/webots/compare/master...LarsVaehrens:patch-1) the fork

##### David Mansolino [Cyberbotics] 02/14/2020 13:12:39
`@Lars` your patch is completely correct, feel free to open a pull request to include it in Webots 🙂

##### Lars 02/14/2020 13:20:54
`@David Mansolino` Done, made a request to you. 😄

##### Lifebinder (tsampazk) 02/18/2020 11:41:54
Hello, i don't know if its appropriate to tell you this in this channel, but the tooltip of reset simulation (hover over tooltip) says hotkey is control shift F, but when i press that it pops the "Fullscreen mode" window



I just installed the 2020a rev1 version

##### David Mansolino [Cyberbotics] 02/18/2020 11:43:56
Hi `@Lifebinder (tsampazk)`, thank you for reporting this, I will check it.


The tooltip is indeed wrong, the actual hotkey is 'control + shift + t'. I am fixing the tooltip right now.

##### ClBaze 04/16/2020 12:40:37
Hello, I'm using Webots from the develop branch, I've noticed that the ROS service supervisor\_get\_from\_def doesn't work anymore


(oops this probably belongs to the development channel)

##### David Mansolino [Cyberbotics] 04/16/2020 12:42:38
Hi `@ClBaze` is it working on the master branch ?

##### ClBaze 04/16/2020 12:44:19
I haven't tested, but it works with the Webots R2020a revision1 .deb


It seems that the checksum of the get\_from\_def message has changed


`[ros] [ERROR] [1587023118.216799425, 4.456000000]: client wants service /tile_35_4366_pc047/supervisor/get_from_def to have md5sum ac26007a2c83bd1b38318cda0f4ce627, but it has 3f818aa8f7c2c60588c99f7ee189c5bd. Dropping connection.`

##### David Mansolino [Cyberbotics] 04/16/2020 13:03:30
Ok, thank you for reporting this.

May I ask you to open a bug report here: [https://github.com/cyberbotics/webots/issues/new?template=bug\_report.md](https://github.com/cyberbotics/webots/issues/new?template=bug_report.md)

So that we can log this and try to fix it?

Thank you.

##### ClBaze 04/16/2020 13:03:52
ok

##### David Mansolino [Cyberbotics] 04/16/2020 13:04:38
Which version of ROS are you using?

##### ClBaze 04/16/2020 13:04:43
kinetic

##### 🍎小苹果🍎 04/19/2020 09:28:24
May I ask something? I'm trying to change width of road lines for the making lane detection more easy but when I change only one side of the road is changing. there is only 1 dashed road line node exists I couldn't understand how to change other one.
%figure
![road.png](https://cdn.discordapp.com/attachments/565155720933146637/701363563998085170/road.png)
%end

##### David Mansolino [Cyberbotics] 04/20/2020 06:00:37
Hi, by default lines are dashed so the last line is not diplayed in the scene-tree, to be able to change its with you have to add one more `RoadLine` node to the `lines` field.

##### 🍎小苹果🍎 04/21/2020 09:26:51
Thank you so much 😊

##### David Mansolino [Cyberbotics] 04/21/2020 10:03:37
You're welcome

##### PymZoR [Premier Service] 04/21/2020 15:59:54
Hi ! Documentation content seems off since a few minutes

##### Olivier Michel [ROS 2 Meeting-Cyberbotics] 04/21/2020 16:01:39
Yes, that's right. Thank you for reporting...


Well, it is very slow, but works for me...


Actually the problem is on github...


This URL doesn't load for me: [https://github.com/cyberbotics/webots/blob/master/docs/reference/propeller.md](https://github.com/cyberbotics/webots/blob/master/docs/reference/propeller.md)


And since the doc uses that...


Meanwhile, you can revert to the doc embedded inside Webots.


From the Help menu.

##### Simon Steinmann [ROS 2 Meeting-Moderator] 04/30/2020 10:03:35
Okay so I finally got it working to quickly and easily calculate any position and orientation of a node relative to any other node. This should be added to the supervisor get\_position and get\_orientation documentation


[https://pastebin.com/k7kf4Ez5](https://pastebin.com/k7kf4Ez5)

##### Olivier Michel [ROS 2 Meeting-Cyberbotics] 04/30/2020 10:07:41
That is great. Could you create a PR to add this contribution to the doc? [https://github.com/cyberbotics/webots/edit/master/docs/reference/supervisor.md](https://github.com/cyberbotics/webots/edit/master/docs/reference/supervisor.md)

##### Simon Steinmann [ROS 2 Meeting-Moderator] 04/30/2020 10:08:41
Okay will do. Feel free to change or edit it btw.


in what way should I insert the code? Linked, directly in the description, or in a different way??


a 'expandable box' would be great, no idea how to implement that

##### Olivier Michel [ROS 2 Meeting-Cyberbotics] 04/30/2020 10:16:01
Yes, that seems to be a good idea. Let me search how to do that...


Something like the **Reminder** and **Tips** here: [https://cyberbotics.com/doc/guide/tutorial-6-4-wheels-robot#sensors](https://cyberbotics.com/doc/guide/tutorial-6-4-wheels-robot#sensors) ?

##### Simon Steinmann [ROS 2 Meeting-Moderator] 04/30/2020 10:18:40
I think I got it 🙂

##### Olivier Michel [ROS 2 Meeting-Cyberbotics] 04/30/2020 10:19:11
Great. It's the `%spoiler` keyword.

##### Simon Steinmann [ROS 2 Meeting-Moderator] 04/30/2020 10:24:45
added it


solved it differently

##### Olivier Michel [ROS 2 Meeting-Cyberbotics] 04/30/2020 10:25:15
OK, looking forward to review it.

##### Simon Steinmann [ROS 2 Meeting-Moderator] 04/30/2020 10:26:13
oh btw, it's kinda weird that get\_orientation returns a 1x9 list, instead of 3x3


but I guess changing that would break existing code

##### Olivier Michel [ROS 2 Meeting-Cyberbotics] 04/30/2020 10:28:36
Yes, we may consider changing it on the develop branch.

##### Simon Steinmann [ROS 2 Meeting-Moderator] 04/30/2020 10:33:59
perhaps adding a function? Would be the non destructive way


get\_orientation\_matrix


perhaps add get\_orientation\_quaternion while you're at it 😉


most commonly used in ROS and any 3D application. would really be helpfull

##### Olivier Michel [ROS 2 Meeting-Cyberbotics] 04/30/2020 10:35:08
Yes, that seems to be a good idea.

##### Simon Steinmann [ROS 2 Meeting-Moderator] 04/30/2020 10:36:03
A frustrated coder is full of good ideas 😄

##### Olivier Michel [ROS 2 Meeting-Cyberbotics] 04/30/2020 10:37:09
😁 . But feel free to go ahead with these good idea and propose an implementation with a PR. That shouldn't be very difficult.

##### Simon Steinmann [ROS 2 Meeting-Moderator] 04/30/2020 10:39:36
where would I propose that?


do you have something like a trello?

##### David Mansolino [Cyberbotics] 04/30/2020 10:47:24
No we are using directly the Github issue mechanism: [https://github.com/cyberbotics/webots/issues](https://github.com/cyberbotics/webots/issues)

In particular for feature request:

[https://github.com/cyberbotics/webots/issues/new?template=feature\_request.md](https://github.com/cyberbotics/webots/issues/new?template=feature_request.md)

##### Simon Steinmann [ROS 2 Meeting-Moderator] 04/30/2020 10:54:50
submitted it

##### 🍎小苹果🍎 05/01/2020 16:33:48
hi !  in emitter-receivers how can I calculate aperture?I couldn't understand. from documentation I understand like when it's -1 it sends to 360 degree I want it  send to only 60

##### Olivier Michel [ROS 2 Meeting-Cyberbotics] 05/01/2020 16:53:21
Then you should set the aperture field value to 1.0472 rad.


which corresponds to 60°

##### 🍎小苹果🍎 05/01/2020 17:31:51
Oh I understand now thank you so much

##### davisUndergrad 05/06/2020 17:21:50
Hello, I am trying to work with the Kuka youBot, and I am having trouble understanding where the origin of the coordinate frame used by the arm\_ik function provided in the arm.c

library is located. Is this documented somewhere?

##### David Mansolino [Cyberbotics] 05/07/2020 04:53:34
Hi `@davisUndergrad`, it is located at '0.156 0 0' from the robot origin. To see it you have to convert the robot node to base node (right click on the youbot in the scene tree, and press 'Convert to Base Node(s)'.


The you have to select the arm and in the 'Position' tab of the field editor (on the bottom of the scene-tree) you can see the position relative to the robot.

##### davisUndergrad 05/08/2020 03:56:17
`@David Mansolino` thank you for the response!

##### David Mansolino [Cyberbotics] 05/08/2020 05:17:36
You're welcome

##### mgautam 05/12/2020 08:58:37
Hi! I was searching for urdf2webots docs. Does it have one?

##### David Mansolino [Cyberbotics] 05/12/2020 08:59:20
Hi, the documentation is directly in the README file: [https://github.com/cyberbotics/urdf2webots/blob/master/README.md](https://github.com/cyberbotics/urdf2webots/blob/master/README.md)


Let us know if you have any specific question

##### mgautam 05/12/2020 09:00:57
Thanks for fast reply. I was thinking to set up a continuous documentation pipeline for it using sphinx.


If it is needed.

##### David Mansolino [Cyberbotics] 05/12/2020 09:02:07
That would indeed be something very useful, if you want to contribute you are very welcome!

##### mgautam 05/12/2020 09:03:07
Thanks David 👍 I will make a PR on it soon

##### David Mansolino [Cyberbotics] 05/12/2020 09:04:01
You're welcome, looking forward to see your PR!

##### Chaytanya 05/12/2020 22:11:15
Hello everyone,My name is Chaytanya Sinha,I am an engineering student experienced in c/c++,javascript,nodejs,reactjs,html,css,python and kotlin. I am interested in contributing to webots's documentation.I have been following webots since long. I have experience of documentation as I am working on documentation of webpack v5. Please guide me how to proceed towards documentation of webots


I am interested in How-to Guides for Webots and How-to Guides for robotbenchmark projects to contribute

##### Olivier Michel [ROS 2 Meeting-Cyberbotics] 05/13/2020 06:37:58
Hi `@Chaytanya`, please send an introductory e-mail to support@cyberbotics.com along with you CV and we will answer you.

##### Chaytanya 05/13/2020 06:46:52
Sure `@Olivier Michel`

##### 🍎小苹果🍎 05/13/2020 08:00:17
hi ! why setBrakeIntensity(0)  causes this warning ? How can I solve it ?
%figure
![Untitled.png](https://cdn.discordapp.com/attachments/565155720933146637/710038699077009408/Untitled.png)
%end

##### David Mansolino [Cyberbotics] 05/13/2020 08:03:17
let me check


which language are you using?

##### 🍎小苹果🍎 05/13/2020 08:05:14
Python

##### David Mansolino [Cyberbotics] 05/13/2020 08:09:14
I just tried and driver.setBrakeIntensity(0)  is not raising any warning for me, you may have another call to driver.setBrakeIntensity with a negative value somewhere in your code.

##### 🍎小苹果🍎 05/13/2020 08:10:36
but it says uses 0 instead and when I write setBrakeIntensity(1)  it gaves same warning with ,used 1 instead

##### David Mansolino [Cyberbotics] 05/13/2020 08:11:17
but are you sure you don't have any call with a value smaller than 0? Because for me when I call with 0 I don't have any warning at all.

##### 🍎小苹果🍎 05/13/2020 08:12:00
Okay I'll check again thank you so much :)

##### David Mansolino [Cyberbotics] 05/13/2020 08:12:06
You're welcome

##### lojik 05/13/2020 14:51:20
Hello everyone, how can we help to document webots ? I would be happy to take part to improve it.



I think there is a mistake on the following part : [https://www.cyberbotics.com/doc/reference/worldinfo](https://www.cyberbotics.com/doc/reference/worldinfo) on the basicTimeStep part it is written that the minimum value could be 0.001 (one microsecond), but in the table at the beginning, the variable should be [1, inf). If we put less than 1, the simulation does not start in the example accelerometer.

##### David Mansolino [Cyberbotics] 05/13/2020 14:52:55
Hi, thank you for pointing this out, you can edit this directly on github and create a PR for merging your changes, here is the editor (you need a Github account): [https://github.com/cyberbotics/webots/edit/master/docs/reference/worldinfo.md](https://github.com/cyberbotics/webots/edit/master/docs/reference/worldinfo.md)

##### lojik 05/13/2020 14:55:35
Thank you, I already have a github account so I will do that. The right way is to fork the repository and then purpose a pull request with my changes ?

##### David Mansolino [Cyberbotics] 05/13/2020 14:56:55
Yes exactly.

##### lojik 05/13/2020 15:06:06
Do you prefer to do the pull request directly in master or in an other branch ?

##### David Mansolino [Cyberbotics] 05/13/2020 15:07:12
For doc correction you can target master directly

##### Simon Steinmann [ROS 2 Meeting-Moderator] 05/13/2020 15:22:20
`@David Mansolino`  I made a commit here [https://github.com/cyberbotics/webots/edit/master/docs/reference/supervisor.md](https://github.com/cyberbotics/webots/edit/master/docs/reference/supervisor.md)

##### David Mansolino [Cyberbotics] 05/13/2020 15:25:07
Ok perfect, can you then open a pull-request from the branch where you did the commit so that we can review and merge it?

##### Simon Steinmann [ROS 2 Meeting-Moderator] 05/13/2020 15:26:19
I can't find my commit

##### David Mansolino [Cyberbotics] 05/13/2020 15:26:46
Did you fork the repo?


> I can't find my commit

`@Simon Steinmann` me neither

##### Simon Steinmann [ROS 2 Meeting-Moderator] 05/13/2020 15:27:46
great 😩


I submitted it April 30th, any way to check all activity? perhaps I submited it to a weird branch. Not that familiar with github

##### David Mansolino [Cyberbotics] 05/13/2020 15:35:21
Let me check if I can find a stale branch, by the way what is your Github username?

##### Simon Steinmann [ROS 2 Meeting-Moderator] 05/13/2020 15:37:33
simon-steinmann

##### David Mansolino [Cyberbotics] 05/13/2020 15:40:17
Thank you, I will check and let you know

##### Olivier Michel [ROS 2 Meeting-Cyberbotics] 05/13/2020 15:53:33
`@Simon Steinmann`: It's here [https://github.com/cyberbotics/webots/compare/master...Simon-Steinmann:patch-1](https://github.com/cyberbotics/webots/compare/master...Simon-Steinmann:patch-1)


You have to click the "Create pull request" button.

##### Simon Steinmann [ROS 2 Meeting-Moderator] 05/13/2020 15:55:41
`@Olivier Michel`  thank you so much <3. I created a pull request

##### Olivier Michel [ROS 2 Meeting-Cyberbotics] 05/13/2020 15:58:07
Thank you. We will review it soon.

##### prubhtej Singh 05/19/2020 19:10:22
I just had a small query.


When was documentation last updated ?

##### David Mansolino [Cyberbotics] 05/20/2020 04:50:52
Hi, the documentation is updated directly from our Github repository, you can see all the latest changes here: [https://github.com/cyberbotics/webots/tree/master/docs](https://github.com/cyberbotics/webots/tree/master/docs)

##### prubhtej Singh 05/20/2020 05:31:12
Thanks for the reply. I'll definitely check it out.

##### David Mansolino [Cyberbotics] 05/20/2020 05:37:11
You're welcome

##### NitishGadangi 06/06/2020 18:47:41
Hello `@Olivier Michel` , This is regarding Season Of Docs 2020

I have mailed you the details about me and few doubts about the idea I am interested in.

Could you please check that out and ping me back

##### Olivier Michel [ROS 2 Meeting-Cyberbotics] 06/08/2020 06:20:06
`@NitishGadangi`: Sure I will.

##### ana.dospinescu 06/16/2020 20:17:02
Hello!

Can somenone help me with the equivalent of functions in Webots R2020a version for:

wb\_differential\_wheels\_set\_speed

wb\_differential\_wheels\_enable\_encoders

wb\_differential\_wheels\_set\_encoders

##### David Mansolino [Cyberbotics] 06/17/2020 05:26:17
Hi, in R2020a, you should instead use the right and left motor instead.

```
wb_differential_wheels_set_speed
```

Becomes something like:

```
  WbDeviceTag left_motor = wb_robot_get_device("left wheel motor");
  WbDeviceTag right_motor = wb_robot_get_device("right wheel motor");
  wb_motor_set_position(left_motor, INFINITY);
  wb_motor_set_position(right_motor, INFINITY);
  wb_motor_set_velocity(left_motor, 0.0);
  wb_motor_set_velocity(right_motor, 0.0);
```

And for the encoders, you should use instead the position sensors:

```
// get a handler to the position sensors and enable them.
WbDeviceTag left_position_sensor = wb_robot_get_device("left wheel sensor");
WbDeviceTag right_position_sensor = wb_robot_get_device("right wheel sensor");
wb_position_sensor_enable(left_position_sensor, TIME_STEP);
wb_position_sensor_enable(right_position_sensor, TIME_STEP);
double left_encoder_value = wb_position_sensor_get_value(left_position_sensor);
double right_encoder_value = wb_position_sensor_get_value(right_position_sensor);
```

##### ana.dospinescu 06/17/2020 09:41:50
`@David Mansolino` Thank you!

##### David Mansolino [Cyberbotics] 06/17/2020 09:42:18
You're welcome

##### Simon Steinmann [ROS 2 Meeting-Moderator] 07/07/2020 11:41:29
`@David Mansolino` I created a PR [https://github.com/cyberbotics/webots/pull/1879](https://github.com/cyberbotics/webots/pull/1879)

##### David Mansolino [Cyberbotics] 07/07/2020 11:51:08
Thank you, we will have a look soon!

##### Laojiang 07/20/2020 02:21:35
Hello, how can I download the documentation like user guide?

##### David Mansolino [Cyberbotics] 07/20/2020 05:36:54
This is unfortunaely not possible. However you can view it offline in Webots from the 'Help' menu.

##### lance 08/19/2020 00:08:18
Hi, in a project I am trying to write a adaptive controller for the DJI  mavic 2 pro drone and, therefore, require some detailed parameters of the drone model. I have read the proto file and I am still confused about where to find parameters like moment of inertia around 3 axis, total mass of the drone, and distance from center of mass to the rotor. I am wondering where I can find those parameters? Thanks in advance！

##### David Mansolino [Cyberbotics] 08/19/2020 05:44:59
Hi `@lance`, you can get many of these information directly in Webots, if you select the drone, in the node editor (part below the scene-tree) you have a 'Mass' tab that allows you to retrieve many information. Then the simplest solution to get the rotor/propeller position, the simplest solution is to convert temporarily the PROTO node in Base node (right clik on the ndoe in the scene-tree => 'Convert to Base Node(s)') then you can select the propeller node and chek it's position (relatively to any parent node in the 'position' tab of the node editor.

##### lance 08/20/2020 00:11:27
Thank you `@David Mansolino` ! In the mass tab, it seems that moment of inertia is only shown with excluding descendants option, do I have to calculate the moment of inertia including descendants by myself?

##### David Mansolino [Cyberbotics] 08/20/2020 05:20:47
`@lance` what you can do is to convert the PROTO node to base node (right click on the node in the scene-tree => Convert to Base Node(s))


Then you will be able to select the children Solid nodes and get their inertia matrix too.

##### Kricklobderno 08/21/2020 11:31:48
Hi, How can I use display node? When I add it to the child node of camera controller crashes.

##### David Mansolino [Cyberbotics] 08/21/2020 11:33:36
Hi, you should have a look at the examples provided within Webots, e.g. [https://cyberbotics.com/doc/guide/samples-devices#display-wbt](https://cyberbotics.com/doc/guide/samples-devices#display-wbt)

##### Kricklobderno 08/21/2020 16:57:44
But Can I put the display node to camera as child node? I want to achieve the hough circle transform by taking frames from the camera, processing it and after than showing it to display screen.

##### David Mansolino [Cyberbotics] 08/24/2020 05:51:00
You don't need to put it in the camera as child to do this, you just need to retrieve the image of the camera, process it and then use the display functions to draw on it: [https://cyberbotics.com/doc/reference/display#display-functions](https://cyberbotics.com/doc/reference/display#display-functions)

##### Kricklobderno 08/24/2020 10:15:49
> You don't need to put it in the camera as child to do this, you just need to retrieve the image of the camera, process it and then use the display functions to draw on it: [https://cyberbotics.com/doc/reference/display#display-functions](https://cyberbotics.com/doc/reference/display#display-functions)

`@David Mansolino` Thank you. I achieved it as you refer.

##### David Mansolino [Cyberbotics] 08/24/2020 10:16:57
You're welcome

##### Awadhut 09/15/2020 01:30:32
Hi guys. I have a query about use of sensors in webots. Specifically, I want to poll pointcloud data and publish it on a rostopic, just like one that could be obtained from a stereo camera like the intel realsense.



I am new to webots and found it hard to find resources to do this. Can somebody point me to some examples for achieving this?

##### David Mansolino [Cyberbotics] 09/15/2020 05:07:26
Hi `@Awadhut`, the device you are looking for is the Range-finder: [https://www.cyberbotics.com/doc/reference/rangefinder](https://www.cyberbotics.com/doc/reference/rangefinder)


If you use it together with the default 'ros' controller ([https://cyberbotics.com/doc/guide/using-ros](https://cyberbotics.com/doc/guide/using-ros)), it will publish a depth image: [https://www.cyberbotics.com/doc/reference/rangefinder?tab-language=ros#wb\_range\_finder\_get\_range\_image](https://www.cyberbotics.com/doc/reference/rangefinder?tab-language=ros#wb_range_finder_get_range_image)


If you want directly a ROS point cloud, an alternative is the lidar node: [https://www.cyberbotics.com/doc/reference/lidar?tab-language=ros#wb\_lidar\_get\_point\_cloud](https://www.cyberbotics.com/doc/reference/lidar?tab-language=ros#wb_lidar_get_point_cloud)


In any case, to get familiar with the Webots-ros interface, you should probably read this:

[http://wiki.ros.org/webots\_ros](http://wiki.ros.org/webots_ros)

[http://wiki.ros.org/webots\_ros/Tutorials/Sample%20Simulations](http://wiki.ros.org/webots_ros/Tutorials/Sample%20Simulations)

##### Simon Steinmann [ROS 2 Meeting-Moderator] 09/21/2020 09:17:21
`@Stefania Pedrazzi` I created an issue about the high cpu usage on <extern> waiting


another question: I'm working on Reinforcement learning, and I'm wondering how much overhead there is, and if webots can be launched in a minimal way without GUI. Ultimateley, it would be great to be able to launch many simulation instances for parralelized learning


or would it be better to launch multiple robot instances in the same simulation to train

##### Stefania Pedrazzi [Cyberbotics] 09/21/2020 09:23:09
usually it is better to run multiple instances of Webots.

It is not possible to launch Webots without GUI, but there are options to avoid useless renderings:

- start webots with `--batch` and `--minimize` options

- run the simulation in `fast` mode (`--mode=fast` in starting option) to disable rendering of the main 3D view

##### Simon Steinmann [ROS 2 Meeting-Moderator] 09/21/2020 09:37:08
webots has a fairly large memory footprint. 1.1GB with only a very small and simple simulation. Any methods to decrease that?


990MB of that is 'heap', only 113MB is the engine
%figure
![unknown.png](https://cdn.discordapp.com/attachments/565155720933146637/757536398948565033/unknown.png)
%end


is the heap shared between multiple instances?


I have very limited understanding of memory stacks, heaps and all that

##### Stefania Pedrazzi [Cyberbotics] 09/21/2020 09:43:43
Why are you comparing with the `libQtWebEngineCore`? Note that this is only a minimal part of the Webots application or even a Qt application that is just used for showing the documentation and robot window.


By the way I don't think that the heap is shared between different processes.


We regularly run successfully multiple Webots instances on power enough machines.

##### Simon Steinmann [ROS 2 Meeting-Moderator] 09/21/2020 09:56:08
is there  documentation for multiple instances?

##### Stefania Pedrazzi [Cyberbotics] 09/21/2020 09:56:42
no. What kind of documentation do you need?

##### Simon Steinmann [ROS 2 Meeting-Moderator] 09/21/2020 09:57:28
I remember reading somewhere, that you have to specify the PID of the webots process you want to connect to


let's say I wanna run 10 instances of the same simulation with the same robot


and the same controller

##### Stefania Pedrazzi [Cyberbotics] 09/21/2020 09:58:21
Are you using ROS or extern controllers?


Otherwise if the simulation quits itself, you don't need to know the PID of the process

##### Simon Steinmann [ROS 2 Meeting-Moderator] 09/21/2020 10:02:16
[https://www.cyberbotics.com/doc/guide/running-extern-robot-controllers#multiple-concurrent-simulations](https://www.cyberbotics.com/doc/guide/running-extern-robot-controllers#multiple-concurrent-simulations)


found it


gonna try it out


for larger scale Reinforcement Learning training, it would be very beneficial, if webots could be launched in a minimal way. Maybe a bit like gazebo server. Where only the absolute base things get loaded. 1,1 GB is quite a bit, if we want to scale it up. Deep Neural Networks can eat up quite some memory too


can you point me to a way in the code, or documentation, where the different components get loaded. Or do you know of some tools, to inspect memory allocation and its sources?


I already got pretty far with webots over the weekend (based on my previous work). Where I can train a robotic arm in a openai style environment. And I got it really fast. One simulation step takes less than 1ms, including inverse kinematics, simulation, get\_obs and reward calculation


Plus webots excellent API support makes it an amazing tool


But I'm worried about scalability

##### Stefania Pedrazzi [Cyberbotics] 09/21/2020 10:10:20
The starting options I pointed out are the way to start Webots in the minimal way.

To inspect memory you could use `valgrind` [https://github.com/cyberbotics/webots/wiki/Valgrind](https://github.com/cyberbotics/webots/wiki/Valgrind)

##### Simon Steinmann [ROS 2 Meeting-Moderator] 09/21/2020 10:11:00
I tried started webots like you suggested:

webots --batch --minimize --mode=fast

still 1,1GB memory per instance


thanks, I'll have a look at Valgrind


how do I compile webots in debug mode?


And which branch should I use? I always install the latest nightly with the tar method


which is the correct branch for R2021a?


develop?


[https://github.com/cyberbotics/webots/wiki/Linux-installation#build-webots](https://github.com/cyberbotics/webots/wiki/Linux-installation#build-webots) pretty sure that should say

"For example, type make -j12 on a CPU with six cores and hyper-threading." and not "four cores"

##### R\_ 09/21/2020 10:48:04
Hi! is there an example for closed loop control of a robot in the sample worlds?

##### Stefania Pedrazzi [Cyberbotics] 09/21/2020 10:59:36
`@Simon Steinmann` to compile in debug mode simply type `make debug -jX`.  For R2021a you have to choose the `develop` branch . I will fix the number of cores in the documentation.

##### Simon Steinmann [ROS 2 Meeting-Moderator] 09/21/2020 11:00:17
`@Stefania Pedrazzi` thanks! Please add the 'debug' as well in the documentation


it is 'debug' and not '-debug' or '--debug' ?

##### Stefania Pedrazzi [Cyberbotics] 09/21/2020 11:01:14
yes, it is `make debug`. This a standard Makefile command

##### Simon Steinmann [ROS 2 Meeting-Moderator] 09/21/2020 11:01:21
thx 🙂


but please include it in the documentation. Not everyone is very familiar with compiling (points at myself) 😄

##### Stefania Pedrazzi [Cyberbotics] 09/21/2020 11:09:11
`@R_` there is an example of PID control here: [https://www.cyberbotics.com/doc/guide/samples-devices#position\_sensor-wbt](https://www.cyberbotics.com/doc/guide/samples-devices#position_sensor-wbt)

##### Justin Fisher 09/21/2020 11:09:14
> Hi! is there an example for closed loop control of a robot in the sample worlds?

`@R_` Many of the sample controllers probably count as "closed loop control".  E.g., one that comes to mind is the Lego Mindstorms sample ([https://cyberbotics.com/doc/guide/mindstorms](https://cyberbotics.com/doc/guide/mindstorms)) that maintains a brightness reading on its sensors to follow a line on the ground.   Or is that not what you were hoping for?

##### Stefania Pedrazzi [Cyberbotics] 09/21/2020 11:12:01
> but please include it in the documentation. Not everyone is very familiar with compiling (points at myself) 😄

`@Simon Steinmann` the wiki page already points out that you can get all the available targets (including for debugging) by running `make help`.

##### Simon Steinmann [ROS 2 Meeting-Moderator] 09/21/2020 11:12:46
😅  reading would help


but I discovered a potential problem


cat scripts/install/bashrc.linux >> ~/.bashrc


this script assumes home/user/webots install


it will screw things up if people install it somewhere else

##### R\_ 09/21/2020 11:14:08
Thank you! `@Justin Fisher` `@Stefania Pedrazzi`

##### Simon Steinmann [ROS 2 Meeting-Moderator] 09/21/2020 11:15:20

%figure
![unknown.png](https://cdn.discordapp.com/attachments/565155720933146637/757560595988873246/unknown.png)
%end

##### Stefania Pedrazzi [Cyberbotics] 09/21/2020 11:15:44
`@Simon Steinmann` you should properly set the `WEBOTS_HOME` environment variable

##### Simon Steinmann [ROS 2 Meeting-Moderator] 09/21/2020 11:15:55
it is properly set



%figure
![unknown.png](https://cdn.discordapp.com/attachments/565155720933146637/757561010591629372/unknown.png)
%end

##### Stefania Pedrazzi [Cyberbotics] 09/21/2020 11:17:23
Did you adjust the bashrc values to match your environment?


for ros issue you should try to reset the `ROS_DISTRO` variable before compiling Webots

##### Simon Steinmann [ROS 2 Meeting-Moderator] 09/21/2020 11:26:03
I fixed it, for some reason, resources/webots\_ros was modified. I reverted the change and  pulled again


`@Stefania Pedrazzi` valgrind failed. it is version 3.13.0
%figure
![unknown.png](https://cdn.discordapp.com/attachments/565155720933146637/757564208928784395/unknown.png)
%end


should I do the 3.12 fix, mentioned in the documentation?

##### Stefania Pedrazzi [Cyberbotics] 09/21/2020 11:31:03
you should first check that the LD\_LIBRARY\_PATH contains `$WEBOTS_HOME/lib/webots`

##### Simon Steinmann [ROS 2 Meeting-Moderator] 09/21/2020 11:31:44
let me check, it seems the old installation is still interfering


I fixed the LD\_LIBRARY\_PATH to only include the new directory and recompiled. Still getting this error
%figure
![unknown.png](https://cdn.discordapp.com/attachments/565155720933146637/757569019434893372/unknown.png)
%end

##### Stefania Pedrazzi [Cyberbotics] 09/21/2020 11:51:36
this seems a configuration issue and not a valgrind issue.

do you get the same error if you start webots only with `bin/webots-bin` (without valgrind)?

##### Simon Steinmann [ROS 2 Meeting-Moderator] 09/21/2020 11:53:38
that started fine. I'm now redoing everything in /home/webots


`@Stefania Pedrazzi` my apologies, the -j12 for a 4 core was correct. "make help" tells me to do -j18, as I have a 6 core multithreaded cpu. It's cpu-threads * 1.5


maybe mention in the documentation to just run "make help" to get the correct command

##### Stefania Pedrazzi [Cyberbotics] 09/21/2020 13:35:17
Yes, I didn't change it at the end, because the computation was correct.


> maybe mention in the documentation to just run "make help" to get the correct command

`@Simon Steinmann` it is already mentioned in the wiki page

##### Simon Steinmann [ROS 2 Meeting-Moderator] 09/21/2020 13:36:35
In the end it doesnt matter much, but a note, that the number is different from your threadcount, could help

##### Stefania Pedrazzi [Cyberbotics] 09/21/2020 13:37:27
There is no correct or wrong number of threads to use. The one printed in the help message is just a suggestion.

##### Meenakshi Prabhakar 10/11/2020 15:50:33
is there any example code for a 4 wheeled robot with line following and obstacle avoidance ?......

##### Stefania Pedrazzi [Cyberbotics] 10/12/2020 06:25:39
`@Meenakshi Prabhakar` you could check the code of the `e-puck_line_demo.wbt` simulation: [https://www.cyberbotics.com/doc/guide/epuck#e-puck\_line\_demo-wbt](https://www.cyberbotics.com/doc/guide/epuck#e-puck_line_demo-wbt)

the e-puck has only two wheels, but you should be able to easily apply it to a 4-wheeled robot

##### Soft\_illusion 10/26/2020 00:15:02
`@Meenakshi Prabhakar` and `@Stefania Pedrazzi` have a look at [https://youtu.be/l0JuUM58nOs](https://youtu.be/l0JuUM58nOs) there is also a tutorial to make a custom 4 wheel robot in this series.

##### mø 11/04/2020 18:56:14
Where can I find component ratings like power usage etc. for the motors/sensors I used? Most of them are standard commercialized ones, so  how can i find them?

##### R\_ 11/07/2020 19:50:42
Is there an opensource library to test RL on Webots example robots, perhaps similar to this: [https://gist.github.com/mikko/424018819ba3cb10f5780cb7c74cbfb7](https://gist.github.com/mikko/424018819ba3cb10f5780cb7c74cbfb7)

##### Stefania Pedrazzi [Cyberbotics] 11/09/2020 07:30:58
`@mø` Which information do you need exactly?

You can find all the information about a Webots sensor/motor in the PROTO file that defines it or in the documentation page:

- [https://www.cyberbotics.com/doc/guide/actuators](https://www.cyberbotics.com/doc/guide/actuators)

- [https://www.cyberbotics.com/doc/guide/sensors](https://www.cyberbotics.com/doc/guide/sensors)

But usually Webots models doesn't contain power usage information,  so you should look at the web site of the motor/sensor producer to retrieve these values.

##### vinwan 11/19/2020 07:28:39
How can i use python multiprocessing module in webots?

##### Darko Lukić [ROS 2 Meeting-Cyberbotics] 11/19/2020 07:58:25
Hello `@vinwan` , Webots should support the Python multiprocessing module out-of-the-box. Just make sure everything is synced with `step()`

##### vinwan 11/19/2020 09:18:48
Hello `@Darko Lukić`  Thank you for replying . I just started using webots and i don't know how to sync everything with step() . Is there any documentation i can read about it ?

##### Darko Lukić [ROS 2 Meeting-Cyberbotics] 11/19/2020 10:53:34
`@vinwan` Welcome to Webots!



Yes, here is a reference for the `step()`  function:

[https://cyberbotics.com/doc/reference/robot#wb\_robot\_step](https://cyberbotics.com/doc/reference/robot#wb_robot_step)



And here is useful guide on how to write a cotroller:

[https://cyberbotics.com/doc/guide/controller-programming?tab-language=python](https://cyberbotics.com/doc/guide/controller-programming?tab-language=python)



Make sure you have gone through the tutorials first:

[https://cyberbotics.com/doc/guide/tutorials?tab-language=python](https://cyberbotics.com/doc/guide/tutorials?tab-language=python)

##### F\_Nadi 11/21/2020 11:50:37
Hello guys, I want to rotate my robot exactly 30 degrees to the right in Webots R2019b version. But sometimes my robot is rotated less than 30 degrees. Would you please help me to tackle this problem?

##### KajalGada 11/22/2020 02:57:28
I was about to ask for webot time step documentation. Curious question: is there a reason I see multiples of 32 for time step usage in examples?


`@F_Nadi` I have been working on rotation robots in webots. While I got it to rotate to a certain degree. It was not always exact. I saw error accumulating over time. My best guess is slight mismatch between timings in when sensor was measured (to get position of robot) and when motor commands were executed. Which in some ways represents real world - you can't have exact turns.



For your references, how I turn robot based on speed and timing: [https://youtu.be/CDOrTKQAOqs](https://youtu.be/CDOrTKQAOqs)

##### Olivier Michel [ROS 2 Meeting-Cyberbotics] 11/23/2020 07:58:05
`@KajalGada`: there is actually a reason for using a multiple of 32 millisecond for the controller step: it is easy to divide by two several times. And that can be useful. Let's imagine you choose a `WorldInfo.basicTimeStep` of 32 milliseconds and a robot controller step of 32 milliseconds, so that both are in sync, which is optimal performance-wise. But, it turns out that the physics of your simulation is unstable. Then, dividing the `WorldInfo.basicTimeStep`, so that you get 16 should help improving the stability and will not affect the controller program as both will be in sync every two basic time step. If dividing by two is not enough, you can divide by two again and get 8, and continue with 4, 2 and 1. In every case, your controller will be in sync with the simulation physics step, which contributes to make the simulation efficient and stable.

##### F\_Nadi 11/24/2020 07:31:05
Thanks `@KajalGada`

##### KajalGada 11/25/2020 01:16:49
That is smart, thank you for the explaination Olivier 🙂

##### j-ub 12/03/2020 13:30:30
Hi there! I'm trying to control a quadricopter iin webots by using ROS and extern controller from VisualStudio code. I previously made the controller in C and runned it from the webots interface but I'm bit lost about how to face the new requirements (extern controller+ROS). I got how the . launch file is running the .wbt file but i don't know the way the .cpp node is joining with the quadricopter (mavic2pro) in the simulation and providing it of a controller. So.. I have few question i would be glad if someone could guide me a bit through.. 1st.- Is this the only way to work with webots+extern\_controller+ROS?.. It is necessary to use the .cpp file in src folder?, 2nd.- Could the .cpp file be replaced for a .py file so i won't have to C++ programming? and 3rd.- If the answer of 2nd question is a "no".. there is some documentation explaining the complete\_test.cpp file or at least the robot\_information\_parser file? The code looks bit wide and complex for me.. Thank in advance:)

<<<<<<< HEAD
##### Darko Lukić [Cyberbotics] 12/03/2020 13:48:12
Hello `@j-ub`
=======
##### Darko Lukić [ROS 2 Meeting-Cyberbotics] 12/03/2020 13:48:12
Hello `@j-ub` 
>>>>>>> e4ac39af

>  Is this the only way to work with webots+extern\_controller+ROS

If you use ROS1, you can choose the `ros` controller instead of `<extern>` and it will create a ROS interface. In that way you avoid using the external controller.



> It is necessary to use the .cpp file in src folder?

No, you can use e.g. Python as well. Check this file out:

[https://github.com/cyberbotics/webots\_ros/blob/master/launch/webots\_ros\_python.launch](https://github.com/cyberbotics/webots_ros/blob/master/launch/webots_ros_python.launch)



Let me know if this covers 3rd question as well 🙂

##### j-ub 12/03/2020 14:10:37
well.. first of all thank you for your quick answer:) . Maybe I didin't explain myself good enought in the 3rd question xd, It could be changed for the following "Is it some documentation wider than the one that become inside the complete\_test and the robot\_information\_parser file?" But for the moment, I think I'm going to investigate deeper about how to use the ros controller instead the <extern> one and .py files so your answer is good enought for me. Thanks a lot!

##### Darko Lukić [ROS 2 Meeting-Cyberbotics] 12/03/2020 14:38:40
Maybe these tutorials:

[http://wiki.ros.org/webots](http://wiki.ros.org/webots)

[http://wiki.ros.org/webots\_ros/Tutorials/Sample%20Simulations](http://wiki.ros.org/webots_ros/Tutorials/Sample%20Simulations)

[https://cyberbotics.com/doc/guide/tutorial-8-using-ros](https://cyberbotics.com/doc/guide/tutorial-8-using-ros)



And each Webots node has a `ROS` tab that serves as a ROS API reference, e.g.:

[https://cyberbotics.com/doc/reference/distancesensor?tab-language=ros#distancesensor-functions](https://cyberbotics.com/doc/reference/distancesensor?tab-language=ros#distancesensor-functions)



In case you choose to switch to ROS2 the documentation is here:

[https://github.com/cyberbotics/webots\_ros2/wiki](https://github.com/cyberbotics/webots_ros2/wiki)

##### j-ub 12/03/2020 15:33:48
I have already made the tutorials anyway I guess I should dedicate a bit more time understanding how those examples work.. The biggest problem I have I think is I don't really understand how all is "inter-connected". For example, could you tell me how the nodes ros\_controller.py and ros\_python.py work together and why in this case the controller is setted up as a extern controller? And.. sorry.., last question:) could I set in this example (webots\_ros\_python) the controller field as ros controller and make it work somehow? P.S.: I think I am fine with ROS1.


probably the questions need a wide explanation.. maybe due to my lack of knowledge in this subject.. anyway whatever info or ideas for a better understanding will be gladly taken. thanks again

##### Darko Lukić [ROS 2 Meeting-Cyberbotics] 12/03/2020 15:41:06
> For example, could you tell me how the nodes ros\_controller.py and ros\_python.py work together

`ros_controller.py` is an example of a ROS node, not relavant to Webots. It just makes the robot do something.

 `ros_python.py` is a ROS driver for Webots. It "converts" a Webots API (a part of the API relavant to your robot) to a ROS interface.


> could I set in this example (webots\_ros\_python) the controller field as ros controller and make it work somehow?

Yes. Just make sure the ROS client libraries can be included (`rospy`, `std_msgs` and similar).


Under-the-hood it looks something like this:

```md
             `ros_controller.py`
                      |
               (TCPROS/UDPROS)
                      |      
               `ros_python.py`
                      |
(Webots protocol based on a shared memory and pipes)
                      |
               Webots simulator
```

##### j-ub 12/03/2020 16:00:51
Ok, that was very revealing. thanks `@Darko Lukić` for clarifying those many doubts, now I have some work waiting for me 😉

##### Darko Lukić [ROS 2 Meeting-Cyberbotics] 12/03/2020 16:03:23
Great, let us know if we can help you with something else 🙂

##### j-ub 12/03/2020 16:05:58
Sure, I will. Have a nice evening!

##### Darko Lukić [ROS 2 Meeting-Cyberbotics] 12/03/2020 17:18:36
Thanks, have a nice evening!

##### j-ub 12/04/2020 14:18:04
Hello! I’m here again luckily faster than I guessed. I figured how to make it work as a .py node launched with ROS+ extern controller. I made a simple controller for the mavic2pro robot which is only setting the propellers velocity and getting the imu values which i want to print in the console (webots console or ubuntu terminal..)


The point is when I’m trying to print anything (before the main loop or inside the main loop) I can’t see it nowhere and I guess it is been printed somewhere.. Could I have some help about this matter?



Thanks in advance

##### Darko Lukić [ROS 2 Meeting-Cyberbotics] 12/04/2020 15:31:29
The external Webots controller doesn't print to Webots console, but to the terminal from which it is launched. Then you should check whether the standard output is redirected to `screen`:

```
output="screen"
```

[http://wiki.ros.org/roslaunch/XML/node](http://wiki.ros.org/roslaunch/XML/node)

##### j-ub 12/04/2020 15:48:49
Oh! That is just way easier than the thing i was trying to do. Thanks again `@Darko Lukić`


I was trying to make the .launch file openning another .py script that could print all in a new terminal.. So.. thanks:)

##### Diego Rojas 12/07/2020 19:26:28
Is it possible to change a robot end effector dynamically during a running simulation? I currently have three end effectors for my robot and I need those three tools to complete a robot repair in simulation. I want to change the robot tool while the simulation is running to demonstrate a complete robotic repair. Currently, I have to restart the simulation and load a new end effector with controller every time I want to switch EE.

##### Olivier Michel [ROS 2 Meeting-Cyberbotics] 12/08/2020 06:36:15
Yes, this is possible using a supervisor to remove the node corresponding to the tool from the tool slot and add a new node corresponding to the new tool in the tool slot. You will however need to use the latest nightly builds of Webots R2021a.

##### Diego Rojas 12/08/2020 06:43:07
`@Olivier Michel` Sounds great! This may be a silly question, but is Webots R2021a passing on Ros2 foxy? I have ros2, moveit2, working with the universal packages in webots R2019b. Are the ros2\_universal\_robot packages the same in R2021a?

<<<<<<< HEAD
##### Olivier Michel [Cyberbotics] 12/08/2020 06:46:09
Yes, exactly the same.
=======
##### Olivier Michel [ROS 2 Meeting-Cyberbotics] 12/08/2020 06:46:09
Yes, exactly the same.

## 2021

##### pnaraltnsk 01/02/2021 21:48:12
Hi, I am using webots for my graduation project and I am working on the Nao robot. I am trying to add pen node to my robot to mark the robot's walking path but for some reason, the pen node doesn't write. I added pen node to my robot's leftFootSlot and exactly like in pen.wbt example. Could you please help me out with this situation? Or do you know any other ways to mark the robot's walking path?

##### Stefania Pedrazzi [Cyberbotics] 01/04/2021 07:12:22
`@pnaraltnsk` your question has already been answered in the `technical-questions` channel.

##### AdityaDutt 01/12/2021 15:37:04
are there any debugging tools available in webots? Like step through code, etc.

##### Olivier Michel [ROS 2 Meeting-Cyberbotics] 01/12/2021 16:41:00
Yes, you can use gdb (although it's not fully integrated into Webots).

##### prophile 01/21/2021 22:58:17
Hello, your documentation currently looks like this:
%figure
![unknown.png](https://cdn.discordapp.com/attachments/565155720933146637/801948818329305088/unknown.png)
%end


we've reproduced in a number of different browsers and OSs

##### TheOrangeOne 01/21/2021 22:59:05
> Package size exceeded the configured limit of 50 MB. Try [https://github.com/cyberbotics/webots/tree/released/docs/css/webots-doc.css](https://github.com/cyberbotics/webots/tree/released/docs/css/webots-doc.css) instead.

##### prophile 01/21/2021 23:00:09
(Because [https://cdn.jsdelivr.net/gh/cyberbotics/webots@released/docs/css/webots-doc.css](https://cdn.jsdelivr.net/gh/cyberbotics/webots@released/docs/css/webots-doc.css) is returning a 403)


We are not entirely sure that this is intended behaviour


so thought we'd let you know

##### Wasabi Fan 01/22/2021 02:48:00
I'm seeing the same thing as above. The documentation is currently broken.


It seems (?) this has fixed itself since. 🎉


No, never mind, the reference is still definitely borked 🙁

##### Olivier Michel [ROS 2 Meeting-Cyberbotics] 01/22/2021 08:29:30
I cannot reproduce this problem. For me [https://cdn.jsdelivr.net/gh/cyberbotics/webots@released/docs/css/webots-doc.css](https://cdn.jsdelivr.net/gh/cyberbotics/webots@released/docs/css/webots-doc.css) works. Can you try again?

##### TheOrangeOne 01/22/2021 13:04:34
Seems to be working on now, perhaps an issue with the CDN

##### Olivier Michel [ROS 2 Meeting-Cyberbotics] 01/22/2021 13:41:31
Probably. Anyhow thank you for reporting it and for your feedback.

##### ahforoughi 01/26/2021 20:59:48
Hi guys is there any sample robotic arm in webots that use to train with a actor-critic algorithm!?

##### Darko Lukić [ROS 2 Meeting-Cyberbotics] 01/27/2021 07:48:46
`@ahforoughi` 

Here is a tutorial about Actor-Critic algorithm and Open AI Gym:

[https://www.tensorflow.org/tutorials/reinforcement\_learning/actor\_critic](https://www.tensorflow.org/tutorials/reinforcement_learning/actor_critic)



and here is a middleware for Open AI Gym and Webots:

[https://github.com/aidudezzz/deepbots](https://github.com/aidudezzz/deepbots)

(paper: [https://link.springer.com/chapter/10.1007/978-3-030-49186-4\_6](https://link.springer.com/chapter/10.1007/978-3-030-49186-4_6))



Hope this helps. We will be happy to see your project that demonstrates Actor-Critic algorithm in Webots.
>>>>>>> e4ac39af
<|MERGE_RESOLUTION|>--- conflicted
+++ resolved
@@ -539,13 +539,8 @@
 ##### David Mansolino [Cyberbotics] 01/27/2020 07:51:38
 You're welcome
 
-<<<<<<< HEAD
-##### ♥花怜♥ 01/30/2020 00:48:26
+##### 🍎小苹果🍎 01/30/2020 00:48:26
 Hi! Sorry for disturbing you again. I converted the data and made the image progressing. I want to show it with display screen. I have something like
-=======
-##### 🍎小苹果🍎 01/30/2020 00:48:26
-Hi! Sorry for disturbing you again. I converted the data and made the image progressing. I want to show it with display screen. I have something like 
->>>>>>> e4ac39af
 
 <<
 
@@ -1542,13 +1537,8 @@
 ##### j-ub 12/03/2020 13:30:30
 Hi there! I'm trying to control a quadricopter iin webots by using ROS and extern controller from VisualStudio code. I previously made the controller in C and runned it from the webots interface but I'm bit lost about how to face the new requirements (extern controller+ROS). I got how the . launch file is running the .wbt file but i don't know the way the .cpp node is joining with the quadricopter (mavic2pro) in the simulation and providing it of a controller. So.. I have few question i would be glad if someone could guide me a bit through.. 1st.- Is this the only way to work with webots+extern\_controller+ROS?.. It is necessary to use the .cpp file in src folder?, 2nd.- Could the .cpp file be replaced for a .py file so i won't have to C++ programming? and 3rd.- If the answer of 2nd question is a "no".. there is some documentation explaining the complete\_test.cpp file or at least the robot\_information\_parser file? The code looks bit wide and complex for me.. Thank in advance:)
 
-<<<<<<< HEAD
-##### Darko Lukić [Cyberbotics] 12/03/2020 13:48:12
+##### Darko Lukić [ROS 2 Meeting-Cyberbotics] 12/03/2020 13:48:12
 Hello `@j-ub`
-=======
-##### Darko Lukić [ROS 2 Meeting-Cyberbotics] 12/03/2020 13:48:12
-Hello `@j-ub` 
->>>>>>> e4ac39af
 
 >  Is this the only way to work with webots+extern\_controller+ROS
 
@@ -1669,10 +1659,6 @@
 ##### Diego Rojas 12/08/2020 06:43:07
 `@Olivier Michel` Sounds great! This may be a silly question, but is Webots R2021a passing on Ros2 foxy? I have ros2, moveit2, working with the universal packages in webots R2019b. Are the ros2\_universal\_robot packages the same in R2021a?
 
-<<<<<<< HEAD
-##### Olivier Michel [Cyberbotics] 12/08/2020 06:46:09
-Yes, exactly the same.
-=======
 ##### Olivier Michel [ROS 2 Meeting-Cyberbotics] 12/08/2020 06:46:09
 Yes, exactly the same.
 
@@ -1733,7 +1719,7 @@
 Hi guys is there any sample robotic arm in webots that use to train with a actor-critic algorithm!?
 
 ##### Darko Lukić [ROS 2 Meeting-Cyberbotics] 01/27/2021 07:48:46
-`@ahforoughi` 
+`@ahforoughi`
 
 Here is a tutorial about Actor-Critic algorithm and Open AI Gym:
 
@@ -1749,5 +1735,4 @@
 
 
 
-Hope this helps. We will be happy to see your project that demonstrates Actor-Critic algorithm in Webots.
->>>>>>> e4ac39af
+Hope this helps. We will be happy to see your project that demonstrates Actor-Critic algorithm in Webots.