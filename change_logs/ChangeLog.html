--- conflicted
+++ resolved
@@ -22,11 +22,8 @@
 </ul>
 <li><b>Bug fixes</b></li>
 <ul>
-<<<<<<< HEAD
 <li>Fixed the LEDs of the e-puck robot which were turned on wrongly when the 'led0' LED was turned on.</li>
-=======
 <li>Windows: fixed flush of stdout and stderr for robot controllers.</li>
->>>>>>> 42a75d6e
 <li>Fixed crash with the Python API when getting a Camera, Lidar or RangeFinder image at first step (thanks to Farinaz).</li>
 <li>Fixed crash when exporting some worlds to VRML97.</li>
 <li>Fixed crash at startup when using a low-end GPU.</li>
