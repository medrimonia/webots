#VRML_SIM R2019a utf8
<<<<<<< HEAD
# license: Copyright Cyberbotics Ltd. Licensed for use only with Webots.
# license url: https://cyberbotics.com/webots_assets_license
# A square pavement material. The color can be overridden using the `colorOverride` field.
=======
# license: Apache License 2.0
# license url: http://www.apache.org/licenses/LICENSE-2.0
# A square pavement material. The color can be overridden using the `colorOverride` field. Useful with the `Road` PROTO.
>>>>>>> aeeec017

PROTO SquarePavement [
  field SFColor colorOverride    1 1 1  # Defines the default color multiplied with the texture color.
  field SFNode  textureTransform NULL   # Defines an optional 2d texture transform.
  field SFNode  environmentMap   NULL   # Defines an optional `Cubemap` node overriding the world's skybox for this object.
  field SFFloat IBLStrength      1      # Defines the strength of ambient lighting from the Cubemap node.
]
{
  PBRAppearance {
    baseColor IS colorOverride
    baseColorMap ImageTexture {
      url [
        "textures/square_pavement/square_pavement_base_color.jpg"
      ]
    }
    roughnessMap ImageTexture {
      url [
        "textures/square_pavement/square_pavement_roughness.jpg"
      ]
    }
    metalness 0
    normalMap ImageTexture {
      url [
        "textures/square_pavement/square_pavement_normal.jpg"
      ]
    }
    environmentMap IS environmentMap
    IBLStrength IS IBLStrength
    occlusionMap ImageTexture {
      url [
        "textures/square_pavement/square_pavement_occlusion.jpg"
      ]
    }
    textureTransform IS textureTransform
  }
}<|MERGE_RESOLUTION|>--- conflicted
+++ resolved
@@ -1,13 +1,7 @@
 #VRML_SIM R2019a utf8
-<<<<<<< HEAD
-# license: Copyright Cyberbotics Ltd. Licensed for use only with Webots.
-# license url: https://cyberbotics.com/webots_assets_license
-# A square pavement material. The color can be overridden using the `colorOverride` field.
-=======
 # license: Apache License 2.0
 # license url: http://www.apache.org/licenses/LICENSE-2.0
-# A square pavement material. The color can be overridden using the `colorOverride` field. Useful with the `Road` PROTO.
->>>>>>> aeeec017
+# A square pavement material. The color can be overridden using the `colorOverride` field.
 
 PROTO SquarePavement [
   field SFColor colorOverride    1 1 1  # Defines the default color multiplied with the texture color.
