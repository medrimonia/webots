--- conflicted
+++ resolved
@@ -974,11 +974,6 @@
         return False
     if d1 < FOUL_VINCITY_DISTANCE:
         if moves_to_ball(p2, v2, v2_squared):
-<<<<<<< HEAD
-            if not moves_to_ball(p1, v1, v1_squared) or d1 - d2 > FOUL_DISTANCE_THRESHOLD:
-                forceful_contact_foul(team, number, opponent_team, opponent_number, d1,
-                                      'opponent moving towards the ball')
-=======
             if not moves_to_ball(p1, v1, v1_squared):
                 forceful_contact_foul(team, number, opponent_team, opponent_number, d1,
                                       'opponent moving towards the ball, charge')
@@ -986,7 +981,6 @@
             if d1 - d2 > FOUL_DISTANCE_THRESHOLD:
                 forceful_contact_foul(team, number, opponent_team, opponent_number, d1,
                                       'opponent moving towards the ball, charge from behind')
->>>>>>> f81cd7e5
                 return True
     elif math.sqrt(v1_squared) - math.sqrt(v2_squared) > FOUL_SPEED_THRESHOLD:
         forceful_contact_foul(team, number, opponent_team, opponent_number, d1, 'violent collision')
@@ -1002,15 +996,9 @@
             if not fcm.contact(red_number, blue_number, time_count):
                 continue  # no contact
             if check_team_forceful_contacts(red_team, red_number, blue_team, blue_number):
-<<<<<<< HEAD
                 continue
             if check_team_forceful_contacts(blue_team, blue_number, red_team, red_number):
                 continue
-=======
-                continue
-            if check_team_forceful_contacts(blue_team, blue_number, red_team, red_number):
-                continue
->>>>>>> f81cd7e5
 
 
 def check_team_ball_holding(team):
